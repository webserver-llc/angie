
# Copyright (C) Igor Sysoev
# Copyright (C) Nginx, Inc.


if [ $USE_PERL != NO ]; then

    cat << END                                                >> $NGX_MAKEFILE

install_perl_modules:
	cd $NGX_OBJS/src/http/modules/perl && \$(MAKE) install
END

    NGX_INSTALL_PERL_MODULES=install_perl_modules

fi


case ".$NGX_SBIN_PATH" in
    ./*)
    ;;

    *)
        NGX_SBIN_PATH=$NGX_PREFIX/$NGX_SBIN_PATH
    ;;
esac


case ".$NGX_MODULES_PATH" in
    ./*)
    ;;

    *)
        NGX_MODULES_PATH=$NGX_PREFIX/$NGX_MODULES_PATH
    ;;
esac

NGX_MODULES_PATH=`dirname $NGX_MODULES_PATH/.`


case ".$NGX_CONF_PATH" in
    ./*)
    ;;

    *)
        NGX_CONF_PATH=$NGX_PREFIX/$NGX_CONF_PATH
    ;;
esac


NGX_CONF_PREFIX=`dirname $NGX_CONF_PATH`


case ".$NGX_PID_PATH" in
    ./*)
    ;;

    *)
        NGX_PID_PATH=$NGX_PREFIX/$NGX_PID_PATH
    ;;
esac


case ".$NGX_ERROR_LOG_PATH" in
    ./* | .)
    ;;

    *)
        NGX_ERROR_LOG_PATH=$NGX_PREFIX/$NGX_ERROR_LOG_PATH
    ;;
esac


case ".$NGX_HTTP_LOG_PATH" in
    ./*)
    ;;

    *)
        NGX_HTTP_LOG_PATH=$NGX_PREFIX/$NGX_HTTP_LOG_PATH
    ;;
esac


if test -f man/angie.8 ; then
    NGX_MAN=man/angie.8
else
    NGX_MAN=docs/man/angie.8
fi

if test -d html ; then
    NGX_HTML=html
else
    NGX_HTML=docs/html
fi

cat << END                                                    >> $NGX_MAKEFILE

manpage:	$NGX_OBJS/angie.8

$NGX_OBJS/angie.8:	$NGX_MAN $NGX_AUTO_CONFIG_H
	sed -e "s|%%PREFIX%%|$NGX_PREFIX|" \\
		-e "s|%%PID_PATH%%|$NGX_PID_PATH|" \\
		-e "s|%%CONF_PATH%%|$NGX_CONF_PATH|" \\
		-e "s|%%ERROR_LOG_PATH%%|${NGX_ERROR_LOG_PATH:-stderr}|" \\
		< $NGX_MAN > \$@

install:	build $NGX_INSTALL_PERL_MODULES
	test -d '\$(DESTDIR)$NGX_PREFIX' || mkdir -p '\$(DESTDIR)$NGX_PREFIX'

	test -d '\$(DESTDIR)`dirname "$NGX_SBIN_PATH"`' \\
		|| mkdir -p '\$(DESTDIR)`dirname "$NGX_SBIN_PATH"`'
	test ! -f '\$(DESTDIR)$NGX_SBIN_PATH' \\
		|| mv '\$(DESTDIR)$NGX_SBIN_PATH' \\
			'\$(DESTDIR)$NGX_SBIN_PATH.old'
<<<<<<< HEAD
	cp $NGX_OBJS/angie '\$(DESTDIR)$NGX_SBIN_PATH'
=======
	cp $NGX_OBJS/nginx$ngx_binext '\$(DESTDIR)$NGX_SBIN_PATH'
>>>>>>> b4fb43c9

	test -d '\$(DESTDIR)$NGX_CONF_PREFIX' \\
		|| mkdir -p '\$(DESTDIR)$NGX_CONF_PREFIX'

	cp conf/koi-win '\$(DESTDIR)$NGX_CONF_PREFIX'
	cp conf/koi-utf '\$(DESTDIR)$NGX_CONF_PREFIX'
	cp conf/win-utf '\$(DESTDIR)$NGX_CONF_PREFIX'

	test -f '\$(DESTDIR)$NGX_CONF_PREFIX/mime.types' \\
		|| cp conf/mime.types '\$(DESTDIR)$NGX_CONF_PREFIX'
	cp conf/mime.types '\$(DESTDIR)$NGX_CONF_PREFIX/mime.types.default'

	test -f '\$(DESTDIR)$NGX_CONF_PREFIX/fastcgi_params' \\
		|| cp conf/fastcgi_params '\$(DESTDIR)$NGX_CONF_PREFIX'
	cp conf/fastcgi_params \\
		'\$(DESTDIR)$NGX_CONF_PREFIX/fastcgi_params.default'

	test -f '\$(DESTDIR)$NGX_CONF_PREFIX/fastcgi.conf' \\
		|| cp conf/fastcgi.conf '\$(DESTDIR)$NGX_CONF_PREFIX'
	cp conf/fastcgi.conf '\$(DESTDIR)$NGX_CONF_PREFIX/fastcgi.conf.default'

	test -f '\$(DESTDIR)$NGX_CONF_PREFIX/uwsgi_params' \\
		|| cp conf/uwsgi_params '\$(DESTDIR)$NGX_CONF_PREFIX'
	cp conf/uwsgi_params \\
		'\$(DESTDIR)$NGX_CONF_PREFIX/uwsgi_params.default'

	test -f '\$(DESTDIR)$NGX_CONF_PREFIX/scgi_params' \\
		|| cp conf/scgi_params '\$(DESTDIR)$NGX_CONF_PREFIX'
	cp conf/scgi_params \\
		'\$(DESTDIR)$NGX_CONF_PREFIX/scgi_params.default'

	test -f '\$(DESTDIR)$NGX_CONF_PREFIX/prometheus_all.conf' \\
		|| cp conf/prometheus_all.conf '\$(DESTDIR)$NGX_CONF_PREFIX'
	cp conf/prometheus_all.conf  \\
		'\$(DESTDIR)$NGX_CONF_PREFIX/prometheus_all.conf.default'

	test -f '\$(DESTDIR)$NGX_CONF_PATH' \\
		|| cp conf/angie.conf '\$(DESTDIR)$NGX_CONF_PATH'
	cp conf/angie.conf '\$(DESTDIR)$NGX_CONF_PREFIX/angie.conf.default'

	test -d '\$(DESTDIR)`dirname "$NGX_PID_PATH"`' \\
		|| mkdir -p '\$(DESTDIR)`dirname "$NGX_PID_PATH"`'

	test -d '\$(DESTDIR)`dirname "$NGX_HTTP_LOG_PATH"`' \\
		|| mkdir -p '\$(DESTDIR)`dirname "$NGX_HTTP_LOG_PATH"`'

	test -d '\$(DESTDIR)$NGX_PREFIX/html' \\
		|| cp -R $NGX_HTML '\$(DESTDIR)$NGX_PREFIX'
END


if test -n "$NGX_ERROR_LOG_PATH"; then
    cat << END                                                >> $NGX_MAKEFILE

	test -d '\$(DESTDIR)`dirname "$NGX_ERROR_LOG_PATH"`' \\
		|| mkdir -p '\$(DESTDIR)`dirname "$NGX_ERROR_LOG_PATH"`'
END

fi


if test -n "$DYNAMIC_MODULES"; then
    cat << END                                                >> $NGX_MAKEFILE

	test -d '\$(DESTDIR)$NGX_MODULES_PATH' \\
		|| mkdir -p '\$(DESTDIR)$NGX_MODULES_PATH'
END

fi


for ngx_module in $DYNAMIC_MODULES
do
    ngx_module=$ngx_module$ngx_modext

    cat << END                                                >> $NGX_MAKEFILE

	test ! -f '\$(DESTDIR)$NGX_MODULES_PATH/$ngx_module' \\
		|| mv '\$(DESTDIR)$NGX_MODULES_PATH/$ngx_module' \\
			'\$(DESTDIR)$NGX_MODULES_PATH/$ngx_module.old'
	cp $NGX_OBJS/$ngx_module '\$(DESTDIR)$NGX_MODULES_PATH/$ngx_module'
END

done


# create Makefile

cat << END >> Makefile

build:
	\$(MAKE) -f $NGX_MAKEFILE

install:
	\$(MAKE) -f $NGX_MAKEFILE install

modules:
	\$(MAKE) -f $NGX_MAKEFILE modules

upgrade:
	$NGX_SBIN_PATH -t

	kill -USR2 \`cat $NGX_PID_PATH\`
	sleep 1
	test -f $NGX_PID_PATH.oldbin

	kill -QUIT \`cat $NGX_PID_PATH.oldbin\`

.PHONY:	build install modules upgrade
END<|MERGE_RESOLUTION|>--- conflicted
+++ resolved
@@ -112,11 +112,7 @@
 	test ! -f '\$(DESTDIR)$NGX_SBIN_PATH' \\
 		|| mv '\$(DESTDIR)$NGX_SBIN_PATH' \\
 			'\$(DESTDIR)$NGX_SBIN_PATH.old'
-<<<<<<< HEAD
-	cp $NGX_OBJS/angie '\$(DESTDIR)$NGX_SBIN_PATH'
-=======
-	cp $NGX_OBJS/nginx$ngx_binext '\$(DESTDIR)$NGX_SBIN_PATH'
->>>>>>> b4fb43c9
+	cp $NGX_OBJS/angie$ngx_binext '\$(DESTDIR)$NGX_SBIN_PATH'
 
 	test -d '\$(DESTDIR)$NGX_CONF_PREFIX' \\
 		|| mkdir -p '\$(DESTDIR)$NGX_CONF_PREFIX'
