--- conflicted
+++ resolved
@@ -5,7 +5,6 @@
 <change_log title="Angie">
 
 
-<<<<<<< HEAD
 <changes ver="1.9.0" date="">
 
 <change type="feature">
@@ -27,25 +26,6 @@
 <para lang="en">
 all functionality of nginx 1.27.4 except the "keepalive_min_timeout" directive
 (similar feature exists since version 1.8.0).
-</para>
-</change>
-=======
-<changes ver="1.8.3" date="2025-04-02">
->>>>>>> ec6359f0
-
-<change type="bugfix">
-<para lang="ru">
-статистика "status_zone" в блоке "server" HTTP-модуля могла считаться
-<<<<<<< HEAD
-некорректно, если на раннем этапе обработки запроса происходила ошибка или
-запросы попадали в разные зоны статистики в рамках одного соединения;
-ошибка появилась в 1.8.2.
-</para>
-<para lang="en">
-the "status_zone" statistics in the HTTP module's "server" block could be
-miscalculated if an error occurred during early request processing, or
-if requests within the same connection belonged to different statistics
-zones; the bug had appeared in 1.8.2.
 </para>
 </change>
 
@@ -130,7 +110,17 @@
 <para lang="en">
 new "uri" parameter for the "acme_hook" directive allowing to customize
 the hook request string using variables.
-=======
+</para>
+</change>
+
+</changes>
+
+
+<changes ver="1.8.3" date="2025-04-02">
+
+<change type="bugfix">
+<para lang="ru">
+статистика "status_zone" в блоке "server" HTTP-модуля могла считаться
 некорректно, если запросы попадали в разные зоны статистики в рамках одного
 соединения или на раннем этапе обработки запроса происходила ошибка;
 проблема появилась в 1.8.2.
@@ -140,7 +130,6 @@
 miscalculated if requests within the same connection belonged to different
 statistics zones, or if an error occurred during early request processing;
 the bug had appeared in 1.8.2.
->>>>>>> ec6359f0
 </para>
 </change>
 
