--- conflicted
+++ resolved
@@ -5,7 +5,6 @@
 <change_log title="Angie">
 
 
-<<<<<<< HEAD
 <changes ver="1.7.0" date="">
 
 <change type="change">
@@ -82,30 +81,9 @@
 </para>
 </change>
 
-<change type="bugfix">
-<para lang="ru">
-при обработке закэшированных ответов с заголовком X-Accel-Redirect
-в рабочем процессе мог произойти segmentation fault.<br/>
-Спасибо Максиму Дунину (freenginx) и Jiří Setnička.
-</para>
-<para lang="en">
-a segmentation fault might occur in a worker process
-when handling cached responses with the "X-Accel-Redirect" header.<br/>
-Thanks to Maxim Dounin (freenginx) and Jiří Setnička.
-</para>
-</change>
-
-<change type="feature">
-<para lang="ru">
-счётчик "passed" в зоне API статистики, задаваемой директивой "status_zone"
-модуля "stream", для подсчёта соединений, переданных на обработку в другие
-слушающие сокеты при помощи директив "pass".
-</para>
-<para lang="en">
-the "passed" counter in the statistics API zone, specified by the "status_zone"
-directive of the "stream" module, to count connections passed for handling
-to other listening sockets using the "pass" directives.
-=======
+</changes>
+
+
 <changes ver="1.6.1" date="2024-08-08">
 
 <change type="feature">
@@ -117,7 +95,6 @@
 a new "passed" counter in the API statistics of the "stream" module's
 "status_zone" directive tracks connections passed to other sockets using
 "pass" directives.
->>>>>>> 462c4fbe
 </para>
 </change>
 
@@ -143,8 +120,6 @@
 </para>
 </change>
 
-<<<<<<< HEAD
-=======
 <change type="bugfix">
 <para lang="ru">
 обработка закэшированных ответов с заголовком "X-Accel-Redirect" могла
@@ -158,7 +133,6 @@
 </para>
 </change>
 
->>>>>>> 462c4fbe
 </changes>
 
 
