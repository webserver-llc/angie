<?xml version="1.0" ?>
<!DOCTYPE change_log SYSTEM "../../dtd/changes.dtd" >


<change_log title="Angie">


<<<<<<< HEAD
<changes ver="1.4.0" date="">
=======
<changes ver="1.3.1" date="2023-10-18">

<change type="security">
<para lang="ru">
добавлены дополнительные ограничения при обработке потоков HTTP/2, чтобы лучше
противостоять DoS-атаке "HTTP/2 Rapid Reset" (CVE-2023-44487).
</para>
<para lang="en">
added extra limitations to HTTP/2 stream handling for better protection against
the DoS attack known as "HTTP/2 Rapid Reset" (CVE-2023-44487).
</para>
</change>
>>>>>>> 2cdf80fd

</changes>


<changes ver="1.3.0" date="2023-09-19">

<change type="feature">
<para lang="ru">
возможность указывать в директиве "location" несколько строк для сопоставления,
что позволяет объединить несколько блоков "location" с одинаковыми настройками
и, таким образом, упростить конфигурацию за счет уменьшения дублирования.
</para>
<para lang="en">
ability to specify multiple match patterns in the "location" directive,
which allows to combine several "location" blocks with similar settings
and therefore simplify configuration by reducing duplication.
</para>
</change>

<change type="feature">
<para lang="ru">
экспорт различных метрик статистики в формате Prometheus с гибко настраиваемыми
шаблонами при помощи новых директив "prometheus" и "prometheus_template".
</para>
<para lang="en">
export of varied statistics metrics in Prometheus format with flexible template
configuration using the new "prometheus" and "prometheus_template" directives.
</para>
</change>

<change type="feature">
<para lang="ru">
детальная информация и метрики по группам проксируемых stream-серверов в
интерфейсе статистики, предоставляемом директивой "api".
</para>
<para lang="en">
detailed information and metrics for groups of stream upstream servers
in the statistics interface provided by the "api" directive.
</para>
</change>

<change type="feature">
<para lang="ru">
опция "resolve" директивы "server" в блоке "upstream" модуля "stream",
позволяющая отслеживать изменения списка IP-адресов, соответствующего
доменному имени, и автоматически обновлять его без перезагрузки конфигурации.
</para>
<para lang="en">
the "resolve" option of the "server" directive in the "stream" module’s
"upstream" block that allows to monitor changes to the list of IP addresses
corresponding to a domain name, and automatically update it without the need
of reloading configuration.
</para>
</change>

<change type="feature">
<para lang="ru">
опция "service" директивы "server" в блоке "upstream" модуля "stream",
позволяющая получать списки адресов из DNS-записей SRV, с базовой поддержкой
приоритета.
</para>
<para lang="en">
the "service" option of the "server" directive in the "stream" module’s
"upstream" block that allows to retrieve lists of addresses from DNS SRV
records, with basic priority support.
</para>
</change>

<change type="feature">
<para lang="ru">
получение содержимого конфигурационных файлов, с которыми было запущено текущее
поколение рабочих процессов, в интерфейсе, предоставляемом директивой "api"
при включении директивы "api_config_files".
</para>
<para lang="en">
access to the contents of configuration files used by the current generation of
worker processes via the interface provided by the "api" directive with the
"api_config_files" directive enabled.
</para>
</change>

<change type="feature">
<para lang="ru">
отображение номера поколения конфигурации в именах процессов, что позволяет
с помощью утилиты "ps" отслеживать успех перезагрузок конфигурации и количество
поколений рабочих процессов с предыдущими версиями конфигурации.
</para>
<para lang="en">
display of the configuration generation number in process titles, which allows
to monitor the success of configuration reloads and the number of previous
worker process generations using the "ps" utility.
</para>
</change>

<change type="feature">
<para lang="ru">
вся функциональность nginx 1.25.2.
</para>
<para lang="en">
all functionality of nginx 1.25.2.
</para>
</change>

<change type="bugfix">
<para lang="ru">
сборка завершалась ошибкой при использовании опций ./configure
"--without-http_upstream_zone_module"
или "--without-stream_upstream_zone_module";
ошибка появилась в 1.2.0.
</para>
<para lang="en">
compilation failed when ./configure options
"--without-http_upstream_zone_module"
or "--without-stream_upstream_zone_module" were used;
the bug had appeared in 1.2.0.
</para>
</change>

<change type="change">
<para lang="ru">
теперь при загрузке конфигурации OpenSSL используется appname "angie".
</para>
<para lang="en">
now appname "angie" is used when loading the OpenSSL configuration.
</para>
</change>

</changes>


<changes ver="1.2.0" date="2023-05-30">

<change type="feature">
<para lang="ru">
директива "sticky" и сопутствующие настройки в блоке "upstream" HTTP-модуля,
позволяющие задать режим привязки сессий, при котором все запросы в рамках
сессии будут направляться на один и тот же сервер.
</para>
<para lang="en">
the "sticky" directive and related options in the HTTP module "upstream"
block, that allow to configure sticky sessions mode, where all requests of
the session are routed to the same server.
</para>
</change>

<change type="feature">
<para lang="ru">
переменная $upstream_sticky_status, принимающая значения "NEW", "HIT" или "MISS"
в зависимости от успеха направления запроса на релевантный проксируемый сервер с
включенной привязкой сессий.
</para>
<para lang="en">
the $upstream_sticky_status variable, that takes either "NEW", "HIT" or "MISS"
values depending on success of requesting related upstream server with sticky
sessions enabled.
</para>
</change>

<change type="feature">
<para lang="ru">
поддержка NTLS в HTTP и stream модулях при использовании TLS библиотеки TongSuo,
которую можно включить опцией сборки "--with-ntls" и сконфигурировать
с помощью соответствующих директив "ssl_ntls" и "proxy_ssl_ntls".
</para>
<para lang="en">
support for NTLS in the HTTP and stream modules using TongSuo TLS library,
that can be enabled via the "--with-ntls" build time option and configured
with the "ssl_ntls" and "proxy_ssl_ntls" corresponding directives.
</para>
</change>

<change type="feature">
<para lang="ru">
в HTTP и stream прокси-модулях теперь можно настраивать несколько сертификатов
разного типа (RSA и ECDSA) и соответствующих им ключей, используя директивы
"proxy_ssl_certificate" и "proxy_ssl_certificate_key".
</para>
<para lang="en">
in the HTTP and stream proxy-modules ability to specify multiple certificates
with different types (RSA and ECDSA) and corresponding keys, using the
"proxy_ssl_certificate" and "proxy_ssl_certificate_key" directives.
</para>
</change>

<change type="feature">
<para lang="ru">
вывод версии и сборки в отображаемом имени "master" процесса, что позволяет
с помощью утилиты "ps" получить эту информацию о работающем экземпляре сервера.
</para>
<para lang="en">
display of version and build name in the "master" process title, which allows
to get this information about a running server instance using the "ps" utility.
</para>
</change>

<change type="feature">
<para lang="ru">
возможность сжатия модулем gzip ответов со статусом "207 Multi-Status".
Спасибо DBotThePony.
</para>
<para lang="en">
ability to compress of "207 Multi-Status" responses by the gzip module.
Thanks to DBotThePony.
</para>
</change>

<change type="feature">
<para lang="ru">
вся функциональность nginx 1.25.0, включая поддержку HTTP/3.
</para>
<para lang="en">
all functionality of nginx 1.25.0, including HTTP/3 support.
</para>
</change>

</changes>


<changes ver="1.1.0" date="2023-01-24">

<change type="feature">
<para lang="ru">
опция "resolve" директивы "server" в блоке "upstream" HTTP-модуля,
позволяющая отслеживать изменения списка IP-адресов,
соответствующего доменному имени,
и автоматически обновлять его без перезагрузки конфигурации.
</para>
<para lang="en">
the "resolve" option of the "server" directive in the HTTP module
"upstream" block, that allows to monitor changes to the list of IP addresses
corresponding to a domain name,
and automatically update it without the need of reloading configuration.
</para>
</change>

<change type="feature">
<para lang="ru">
опция "service" директивы "server" в блоке "upstream" HTTP-модуля,
позволяющая получать списки адресов из DNS SRV записей,
с базовой поддержкой приоритета.
</para>
<para lang="en">
the "service" option of the "server" directive in the HTTP module
"upstream" block, that allows to retrieve lists of addresses
from DNS SRV records, with basic priority support.
</para>
</change>

<change type="feature">
<para lang="ru">
детальная информация и метрики по группам проксируемых HTTP-серверов в
интерфейсе статистики, предоставляемом директивой "api".
</para>
<para lang="en">
detailed information and metrics for the groups of HTTP upstream servers
in the statistics interface provided by the "api" directive.
</para>
</change>

<change type="feature">
<para lang="ru">
autoindex выводит листинги директорий в естественном порядке.
</para>
<para lang="en">
autoindex uses natural sorting order for directory listings.
</para>
</change>

<change type="feature">
<para lang="ru">
вся функциональность nginx 1.23.3.
</para>
<para lang="en">
all functionality of nginx 1.23.3.
</para>
</change>

<change type="bugfix">
<para lang="ru">
сборка завершалась ошибкой из-за ложного предупреждение компилятора при
использовании GCC 9 и старее с оптимизацией -O2 и выше.
</para>
<para lang="en">
compilation failed due to false warning when using GCC 9 or older with the -O2
or higher optimization.
</para>
</change>

</changes>


<changes ver="1.0.0" date="2022-10-27">

<change type="feature">
<para lang="ru">
директива "api", реализующая HTTP RESTful интерфейс для получения в формате
JSON базовой информации о веб-сервере, а также статистики по клиентским
соединениям, зонам разделяемой памяти, DNS-запросам, HTTP-запросам, кэшу
HTTP-ответов, сессиям модуля stream и зонам модулей limit_conn/limit_req.
</para>
<para lang="en">
the "api" directive, that provides HTTP RESTful interface for accessing in JSON
format basic information about a web server instance, as well as metrics of
client connections, shared memory zones, DNS queries, HTTP requests,
HTTP responses cache, TCP/UDP sessions of "stream" module, and zones of
"limit_conn/limit_req" modules.
</para>
</change>

<change type="feature">
<para lang="ru">
директива "status_zone" в модуле http для указания зоны сбора статистики по
запросам в "server" и "location" контекстах.
</para>
<para lang="en">
the "status_zone" directive in "http" module for specifying zone to collect
request metrics in "server" and "location" contexts.
</para>
</change>

<change type="feature">
<para lang="ru">
директива "status_zone" в модуле stream для указания зоны сбора статистики по
TCP/UDP сессиям.
</para>
<para lang="en">
the "status_zone" directive in "stream" module for specifying zone to collect
TCP/UDP session metrics.
</para>
</change>

<change type="feature">
<para lang="ru">
параметр status_zone директивы resolver для указания зоны сбора статистики по
DNS-запросам.
</para>
<para lang="en">
the "status_zone" parameter of the "resolver" directive for specifying zone to
collect metrics on DNS queries.
</para>
</change>

<change type="feature">
<para lang="ru">
переменная $angie_version, содержащая версию Angie.
</para>
<para lang="en">
the $angie_version variable with version of Angie.
</para>
</change>

<change type="feature">
<para lang="ru">
вся функциональность nginx 1.23.2.
</para>
<para lang="en">
all functionality of nginx 1.23.2.
</para>
</change>

</changes>


</change_log><|MERGE_RESOLUTION|>--- conflicted
+++ resolved
@@ -5,9 +5,11 @@
 <change_log title="Angie">
 
 
-<<<<<<< HEAD
 <changes ver="1.4.0" date="">
-=======
+
+</changes>
+
+
 <changes ver="1.3.1" date="2023-10-18">
 
 <change type="security">
@@ -20,7 +22,6 @@
 the DoS attack known as "HTTP/2 Rapid Reset" (CVE-2023-44487).
 </para>
 </change>
->>>>>>> 2cdf80fd
 
 </changes>
 
