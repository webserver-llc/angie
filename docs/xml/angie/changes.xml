--- conflicted
+++ resolved
@@ -5,7 +5,6 @@
 <change_log title="Angie">
 
 
-<<<<<<< HEAD
 <changes ver="1.11.0" date="">
 
 <change type="feature">
@@ -59,7 +58,186 @@
 the "$upstream_request_method" variable that contains the upstream request
 method, which can be different from client request method when caching is
 enabled or the "proxy_method" is set.
-=======
+</para>
+</change>
+
+<change type="bugfix">
+<para lang="ru">
+директива "proxy_method" игнорировалась при срабатывании директивы
+"proxy_cache_convert_head on".
+</para>
+<para lang="en">
+the "proxy_method" directive was ignored if "proxy_cache_convert_head on" was
+triggered.
+</para>
+</change>
+
+<change type="change">
+<para lang="ru">
+переменная "$http_host" в запросах по протоколу HTTP/3 теперь инициализируется
+из значения псевдо-заголовка ":authority", если заголовок "Host" не был передан.
+</para>
+<para lang="en">
+the "$http_host" variable in HTTP/3 requests is now initialized from the value
+of the ":authority" pseudo-header if the "Host" header was not passed.
+</para>
+</change>
+
+<change type="feature">
+<para lang="ru">
+поддержка сборки с SSL-библиотекой AWS-LC (https://github.com/aws/aws-lc).
+Спасибо Петру Сикоре (piotr at aviatrix.com).
+</para>
+<para lang="en">
+support for building with AWS-LC SSL library (https://github.com/aws/aws-lc).
+Thanks to Piotr Sikora (piotr at aviatrix.com).
+</para>
+</change>
+
+<change type="bugfix">
+<para lang="ru">
+длительность тайм-аута, задаваемого опцией "fail_timeout" директивы
+"server" блока "upstream", была на 1 секунду длинее, чем указано.
+</para>
+<para lang="en">
+the duration of the time-out specified by the "fail_timeout" option of the
+"server" directive within "upstream" block was actually one second longer.
+</para>
+</change>
+
+<change type="change">
+<para lang="ru">
+прокси-сервер возвращает стандартную страницу ошибки при получении от
+проксируемых серверов статуса, считающегося ошибкой, вместо страницы,
+принятой от последнего из проксируемых серверов.
+</para>
+<para lang="en">
+proxy answers with the standard error page in a case of receiving errorous
+status from the upstream servers instead of retransmitting answer from the last
+upstream.
+</para>
+</change>
+
+<change type="bugfix">
+<para lang="ru">
+исправлен статус проксируемого сервера при получения ответа, считающегося
+ошибкой, и использовании директивы "proxy_next_upstream".
+</para>
+<para lang="en">
+fixed upstream server status while receiving errorous answer when the
+"proxy_next_upstream" directive is used.
+</para>
+</change>
+
+<change type="feature">
+<para lang="ru">
+поддержка PROXY protocol V2 в сторону проксируемых серверов с возможностью
+задать значения для дополнительных структур TLV директивами
+"proxy_protocol_tlv".
+</para>
+<para lang="en">
+support for PROXY protocol V2 with upstream server connections, with the
+ability to set additional TLV structures using the "proxy_protocol_tlv"
+directive.
+</para>
+</change>
+
+<change type="feature">
+<para lang="ru">
+вся функциональность nginx 1.29.3, за исключением директив "add_header_inherit"
+и "add_trailer_inherit".
+</para>
+<para lang="en">
+all functionality of nginx 1.29.3 except the "add_header_inherit"
+and "add_trailer_inherit" directives.
+</para>
+</change>
+
+<change type="feature">
+<para lang="ru">
+в конфигурации ACME отменено требование задавать отдельный блок "server"
+с директивой "listen 80", если настроена HTTP-верификация; при необходимости
+слушающий порт можно изменить с помощью новой директивы "acme_http_port".
+</para>
+<para lang="en">
+removed the need to define a separate "server" block with a "listen 80"
+directive for ACME HTTP challenges; the listening port can be customized
+using the new "acme_http_port" directive if necessary.
+</para>
+</change>
+
+<change type="feature">
+<para lang="ru">
+добавлена поддержка Encrypted Client Hello (ECH) в HTTP и Stream SSL-модулях.
+Новая директивой "ssl_encrypted_hello_key" позволяет задать файл с приватным
+ключом.  Переменная "$ssl_encrypted_hello" содержит информацию об использовании
+ECH.
+</para>
+<para lang="en">
+added support for Encrypted Client Hello (ECH) in HTTP and Stream SSL modules.
+The new "ssl_encrypted_hello_key" directive specifies the file with private
+key.  The "$ssl_encrypted_hello" variable contains information about ECH usage.
+</para>
+</change>
+
+<change type="bugfix">
+<para lang="ru">
+Процедуры перезагрузки конфигурации и обновления исполняемого файла на лету
+теперь работают штатно с HTTP/3 соединениями. Реализован корректный роутинг
+соединений ко всем существующими процессами при помощи bpf модуля.
+</para>
+<para lang="en">
+Reload and binary upgrade procedures are now working correctly with HTTP/3
+connections. Connections are properly routed to all existing processes using
+the bpf module.
+</para>
+</change>
+
+<change type="feature">
+<para lang="ru">
+переменная "$sent_body" содержащая тело ответа подзапроса или запроса от
+клиентского модуля.
+</para>
+<para lang="en">
+the "$sent_body" variable containing response body of a subrequest or
+external request by client module.
+</para>
+</change>
+
+<change type="feature">
+<para lang="ru">
+в Makefile добавлена цель "test", запускающая тесты.
+</para>
+<para lang="en">
+the new Makefile target "test" executing the test suite.
+</para>
+</change>
+
+<change type="feature">
+<para lang="ru">
+поддержка ALPN-верификации для ACME, задаётся при помощи значения "alpn"
+в качестве параметра "challenge" директивы "acme_client".
+</para>
+<para lang="en">
+support for ALPN validation for ACME, enabled by specifying "alpn" in the
+"challenge" parameter of the "acme_client" directive.
+</para>
+</change>
+
+<change type="feature">
+<para lang="ru">
+параметр "route" директивы "sticky" теперь может включать
+комплексные переменные.
+</para>
+<para lang="en">
+the "route" parameter of the "sticky" directive may now
+include complex values.
+</para>
+</change>
+
+</changes>
+
+
 <changes ver="1.10.3" date="2025-11-13">
 
 <change type="security">
@@ -74,194 +252,11 @@
 authentication method in the SMTP module might cause worker process memory
 disclosure to the authentication server (CVE-2025-53859);
 the fix was ported from nginx 1.29.1.
->>>>>>> e5952f1f
-</para>
-</change>
-
-<change type="bugfix">
-<para lang="ru">
-<<<<<<< HEAD
-директива "proxy_method" игнорировалась при срабатывании директивы
-"proxy_cache_convert_head on".
-</para>
-<para lang="en">
-the "proxy_method" directive was ignored if "proxy_cache_convert_head on" was
-triggered.
-</para>
-</change>
-
-<change type="change">
-<para lang="ru">
-переменная "$http_host" в запросах по протоколу HTTP/3 теперь инициализируется
-из значения псевдо-заголовка ":authority", если заголовок "Host" не был передан.
-</para>
-<para lang="en">
-the "$http_host" variable in HTTP/3 requests is now initialized from the value
-of the ":authority" pseudo-header if the "Host" header was not passed.
-</para>
-</change>
-
-<change type="feature">
-<para lang="ru">
-поддержка сборки с SSL-библиотекой AWS-LC (https://github.com/aws/aws-lc).
-Спасибо Петру Сикоре (piotr at aviatrix.com).
-</para>
-<para lang="en">
-support for building with AWS-LC SSL library (https://github.com/aws/aws-lc).
-Thanks to Piotr Sikora (piotr at aviatrix.com).
-</para>
-</change>
-
-<change type="bugfix">
-<para lang="ru">
-длительность тайм-аута, задаваемого опцией "fail_timeout" директивы
-"server" блока "upstream", была на 1 секунду длинее, чем указано.
-</para>
-<para lang="en">
-the duration of the time-out specified by the "fail_timeout" option of the
-"server" directive within "upstream" block was actually one second longer.
-</para>
-</change>
-
-<change type="change">
-<para lang="ru">
-прокси-сервер возвращает стандартную страницу ошибки при получении от
-проксируемых серверов статуса, считающегося ошибкой, вместо страницы,
-принятой от последнего из проксируемых серверов.
-</para>
-<para lang="en">
-proxy answers with the standard error page in a case of receiving errorous
-status from the upstream servers instead of retransmitting answer from the last
-upstream.
-</para>
-</change>
-
-<change type="bugfix">
-<para lang="ru">
-исправлен статус проксируемого сервера при получения ответа, считающегося
-ошибкой, и использовании директивы "proxy_next_upstream".
-</para>
-<para lang="en">
-fixed upstream server status while receiving errorous answer when the
-"proxy_next_upstream" directive is used.
-</para>
-</change>
-
-<change type="bugfix">
-<para lang="ru">
-переменные "$acme_cert*" вызывали ошибку "unknown variable", если все клиенты
-в конфигурации были определены с параметром "enabled=off".
-</para>
-<para lang="en">
-the "$acme_cert*" variables caused "unknown variable" errors if all clients in
-the configuration were defined with "enabled=off".
-</para>
-</change>
-
-<change type="feature">
-<para lang="ru">
-поддержка PROXY protocol V2 в сторону проксируемых серверов с возможностью
-задать значения для дополнительных структур TLV директивами
-"proxy_protocol_tlv".
-</para>
-<para lang="en">
-support for PROXY protocol V2 with upstream server connections, with the
-ability to set additional TLV structures using the "proxy_protocol_tlv"
-directive.
-</para>
-</change>
-
-<change type="feature">
-<para lang="ru">
-вся функциональность nginx 1.29.3, за исключением директив "add_header_inherit"
-и "add_trailer_inherit".
-</para>
-<para lang="en">
-all functionality of nginx 1.29.3 except the "add_header_inherit"
-and "add_trailer_inherit" directives.
-</para>
-</change>
-
-<change type="feature">
-<para lang="ru">
-в конфигурации ACME отменено требование задавать отдельный блок "server"
-с директивой "listen 80", если настроена HTTP-верификация; при необходимости
-слушающий порт можно изменить с помощью новой директивы "acme_http_port".
-</para>
-<para lang="en">
-removed the need to define a separate "server" block with a "listen 80"
-directive for ACME HTTP challenges; the listening port can be customized
-using the new "acme_http_port" directive if necessary.
-</para>
-</change>
-
-<change type="feature">
-<para lang="ru">
-добавлена поддержка Encrypted Client Hello (ECH) в HTTP и Stream SSL-модулях.
-Новая директивой "ssl_encrypted_hello_key" позволяет задать файл с приватным
-ключом.  Переменная "$ssl_encrypted_hello" содержит информацию об использовании
-ECH.
-</para>
-<para lang="en">
-added support for Encrypted Client Hello (ECH) in HTTP and Stream SSL modules.
-The new "ssl_encrypted_hello_key" directive specifies the file with private
-key.  The "$ssl_encrypted_hello" variable contains information about ECH usage.
-</para>
-</change>
-
-<change type="bugfix">
-<para lang="ru">
-Процедуры перезагрузки конфигурации и обновления исполняемого файла на лету
-теперь работают штатно с HTTP/3 соединениями. Реализован корректный роутинг
-соединений ко всем существующими процессами при помощи bpf модуля.
-</para>
-<para lang="en">
-Reload and binary upgrade procedures are now working correctly with HTTP/3
-connections. Connections are properly routed to all existing processes using
-the bpf module.
-</para>
-</change>
-
-<change type="feature">
-<para lang="ru">
-переменная "$sent_body" содержащая тело ответа подзапроса или запроса от
-клиентского модуля.
-</para>
-<para lang="en">
-the "$sent_body" variable containing response body of a subrequest or
-external request by client module.
-</para>
-</change>
-
-<change type="feature">
-<para lang="ru">
-в Makefile добавлена цель "test", запускающая тесты.
-</para>
-<para lang="en">
-the new Makefile target "test" executing the test suite.
-</para>
-</change>
-
-<change type="feature">
-<para lang="ru">
-поддержка ALPN-верификации для ACME, задаётся при помощи значения "alpn"
-в качестве параметра "challenge" директивы "acme_client".
-</para>
-<para lang="en">
-support for ALPN validation for ACME, enabled by specifying "alpn" in the
-"challenge" parameter of the "acme_client" directive.
-</para>
-</change>
-
-<change type="feature">
-<para lang="ru">
-параметр "route" директивы "sticky" теперь может включать
-комплексные переменные.
-</para>
-<para lang="en">
-the "route" parameter of the "sticky" directive may now
-include complex values.
-=======
+</para>
+</change>
+
+<change type="bugfix">
+<para lang="ru">
 если при использовании опции "renew_on_load" директивы "acme_client"
 присутствовал ранее полученный сертификат, то он не загружался, что могло
 ограничивать работоспособность до окончания обновления сертификата; если
@@ -274,33 +269,12 @@
 limit functionality until the certificate renewal was completed.  If the
 certificate did not exist, attempts to obtain a new one would fail with
 the error "[alert] lseek() failed (9: Bad file descriptor)".
->>>>>>> e5952f1f
 </para>
 </change>
 
 <change type="bugfix">
 <para lang="ru">
 если ACME-клиент использовался в блоке "stream", но не в блоке "http",
-<<<<<<< HEAD
-он дезактивировался с сообщением "ACME client is not defined but referenced"
-и не получал сертификата.
-</para>
-<para lang="en">
-if an ACME client had been referenced in the "stream" block but not in the
-"http" block, it was disabled during configuration parsing, issued an "ACME
-client is not defined but referenced" message, and never fetched a certificate.
-</para>
-</change>
-
-<change type="change">
-<para lang="ru">
-если ACME-клиент используется в блоке "stream", располагать блок "http" перед
-блоком "stream" теперь не обязательно.
-</para>
-<para lang="en">
-if the ACME client is used in the "stream" block, an "http" block is no longer
-required before the "stream" block.
-=======
 он деактивировался с предупреждением "[warn] ACME client .. is defined but not
 used" и не получал сертификата.
 </para>
@@ -322,26 +296,11 @@
 if all "acme_client" directives had the "enabled=off" parameter and the relevant
 "$acme_cert_*" variables were used in the configuration, Angie would not run,
 reporting the error "[emerg] unknown acme_cert_* variable".
->>>>>>> e5952f1f
-</para>
-</change>
-
-<change type="bugfix">
-<para lang="ru">
-<<<<<<< HEAD
-при получении сертификата для ACME-клиента, у которого задана опция
-"renew_on_load" и отсутствовал ранее полученный сертификат, возникала
-ошибка "Bad file descriptor". Если ранее полученный сертификат присутствовал,
-он не загружался, что могло привести к неработоспособности сервера до
-окончания обновления сертификата.
-</para>
-<para lang="en">
-certificate renewal for an ACME client with the "renew_on_load" option
-enabled but without a previously obtained certificate would result in
-a "Bad file descriptor" error. If a previously obtained certificate was
-present, it wasn’t loaded, potentially leaving the server unusable until
-renewal completed.
-=======
+</para>
+</change>
+
+<change type="bugfix">
+<para lang="ru">
 если ACME-клиент использовался в блоке "stream", который располагался перед
 блоком "http", то Angie не запускался, сообщая об ошибке "[emerg] ACME client
 .. is not defined but referenced".
@@ -350,21 +309,11 @@
 if the ACME client was used in the "stream" block that came before an "http"
 block, then Angie did not run, reporting the error "[emerg] ACME client .. is
 not defined but referenced".
->>>>>>> e5952f1f
-</para>
-</change>
-
-<change type="bugfix">
-<para lang="ru">
-<<<<<<< HEAD
-некоторые конфигурации блока "client" могли вызывать падение
-рабочих процессов при использовании переменных, обращающихся к
-соединению-заглушке.
-</para>
-<para lang="en">
-some "client" block configurations might cause worker processes crash
-when using variables referring to the stub connection.
-=======
+</para>
+</change>
+
+<change type="bugfix">
+<para lang="ru">
 некоторые конфигурации блока "client" могли вызывать падение рабочих процессов
 при использовании переменных, связанных с отсутствующим в данном случае входящим
 соединением.
@@ -372,7 +321,6 @@
 <para lang="en">
 some "client" block configurations might cause worker processes to crash
 when using variables that refer to an incoming connection missing in this case.
->>>>>>> e5952f1f
 </para>
 </change>
 
