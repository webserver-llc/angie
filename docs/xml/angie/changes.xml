--- conflicted
+++ resolved
@@ -5,9 +5,11 @@
 <change_log title="Angie">
 
 
-<<<<<<< HEAD
 <changes ver="1.6.0" date="">
-=======
+
+</changes>
+
+
 <changes ver="1.5.2" date="2024-05-31">
 
 <change type="security">
@@ -26,7 +28,6 @@
 the fix has been ported from nginx 1.26.1.
 </para>
 </change>
->>>>>>> 21241f6a
 
 </changes>
 
