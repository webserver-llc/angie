--- conflicted
+++ resolved
@@ -5,18 +5,33 @@
 <change_log title="Angie">
 
 
-<<<<<<< HEAD
 <changes ver="1.11.0" date="">
 
-<change type="bugfix">
-<para lang="ru">
-для одиночного сервера, добавленного в upstream-группу Docker-модулем,
-ошибочно работали пассивные проверки.
-</para>
-<para lang="en">
-passive checks were mistakenly active for a single server added to the
-upstream group by the Docker module.
-=======
+<change type="change">
+<para lang="ru">
+переменная "$http_host" в запросах по протоколу HTTP/3 теперь инициализируется
+из значения псевдо-заголовка ":authority", если заголовок "Host" не был передан.
+</para>
+<para lang="en">
+the "$http_host" variable in HTTP/3 requests is now initialized from the value
+of the ":authority" pseudo-header if the "Host" header was not passed.
+</para>
+</change>
+
+<change type="feature">
+<para lang="ru">
+поддержка сборки с SSL-библиотекой AWS-LC (https://github.com/aws/aws-lc).
+Спасибо Петру Сикоре (piotr at aviatrix.com).
+</para>
+<para lang="en">
+support for building with AWS-LC SSL library (https://github.com/aws/aws-lc).
+Thanks to Piotr Sikora (piotr at aviatrix.com).
+</para>
+</change>
+
+</changes>
+
+
 <changes ver="1.10.2" date="2025-08-21">
 
 <change type="bugfix">
@@ -29,30 +44,11 @@
 proxy module settings in the "http" block could break functionality of modules
 that use the "client" block for outgoing requests;
 the bug had appeared in 1.10.0.
->>>>>>> ee745829
-</para>
-</change>
-
-<change type="bugfix">
-<para lang="ru">
-<<<<<<< HEAD
-в некоторых конфигурациях модуль http клиента мог приводить к падению
-рабочего процесса.
-</para>
-<para lang="en">
-in some configurations http client module could cause a worker process to crash.
-</para>
-</change>
-
-<change type="change">
-<para lang="ru">
-переменная "$http_host" в запросах по протоколу HTTP/3 теперь инициализируется
-из значения псевдо-заголовка ":authority", если заголовок "Host" не был передан.
-</para>
-<para lang="en">
-the "$http_host" variable in HTTP/3 requests is now initialized from the value
-of the ":authority" pseudo-header if the "Host" header was not passed.
-=======
+</para>
+</change>
+
+<change type="bugfix">
+<para lang="ru">
 включение "proxy_ignore_client_abort" совместно с модулями, использующими блок
 "client" для исходящих запросов, могло приводить к падению рабочих процессов;
 проблема появилась в 1.10.0.
@@ -61,30 +57,11 @@
 enabling "proxy_ignore_client_abort" together with modules that use the "client"
 block for outgoing requests could lead to worker process crashes;
 the bug had appeared in 1.10.0.
->>>>>>> ee745829
-</para>
-</change>
-
-<change type="bugfix">
-<para lang="ru">
-<<<<<<< HEAD
-конфигурация уровня блока "http" более не наследуется в неявные блоки "client".
-</para>
-<para lang="en">
-the "http" block configuration is no longer inherited into implicit "client"
-blocks.
-</para>
-</change>
-
-<change type="feature">
-<para lang="ru">
-поддержка сборки с SSL-библиотекой AWS-LC (https://github.com/aws/aws-lc).
-Спасибо Петру Сикоре (piotr at aviatrix.com).
-</para>
-<para lang="en">
-support for building with AWS-LC SSL library (https://github.com/aws/aws-lc).
-Thanks to Piotr Sikora (piotr at aviatrix.com).
-=======
+</para>
+</change>
+
+<change type="bugfix">
+<para lang="ru">
 если в группе проксируемых серверов был ранее сконфигурирован один сервер, то
 серверы, добавленные через Docker API, могли не участвовать в балансировке.
 </para>
@@ -103,7 +80,6 @@
 <para lang="en">
 if the only server in an upstream group was added via the Docker API, it might
 be excluded from load balancing when detected to be unavailable.
->>>>>>> ee745829
 </para>
 </change>
 
