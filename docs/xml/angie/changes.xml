--- conflicted
+++ resolved
@@ -5,7 +5,6 @@
 <change_log title="Angie">
 
 
-<<<<<<< HEAD
 <changes ver="1.7.0" date="">
 
 <change type="feature">
@@ -150,7 +149,12 @@
 "PID file ... not readable (yet?) after start" and "Failed to parse PID from
 file..." errors might appear when starting with systemd.<br/>
 Thanks to Maxim Dounin (freenginx).
-=======
+</para>
+</change>
+
+</changes>
+
+
 <changes ver="1.6.2" date="2024-08-16">
 
 <change type="security">
@@ -163,7 +167,6 @@
 processing a specially crafted mp4 file with the ngx_http_mp4_module could
 cause a worker process crash (CVE-2024-7347);
 the fix was ported from nginx 1.27.1.
->>>>>>> 35168842
 </para>
 </change>
 
