--- conflicted
+++ resolved
@@ -5,7 +5,6 @@
 <change_log title="Angie">
 
 
-<<<<<<< HEAD
 <changes ver="1.10.0" date="">
 
 <change type="feature">
@@ -27,7 +26,12 @@
 </para>
 <para lang="en">
 all functionality of nginx 1.27.5.
-=======
+</para>
+</change>
+
+</changes>
+
+
 <changes ver="1.9.1" date="2025-05-29">
 
 <change type="feature">
@@ -38,20 +42,11 @@
 <para lang="en">
 support for IP addresses along with port numbers in the "acme_dns_port"
 directive; both IPv4 and IPv6 are allowed.
->>>>>>> f761568d
-</para>
-</change>
-
-<change type="bugfix">
-<para lang="ru">
-<<<<<<< HEAD
-HTTP/3 запросы могли зависать и завершаться по таймауту.
-исправление портировано из nginx 1.29.0.
-</para>
-<para lang="en">
-HTTP/3 requests might stall and timeout.
-the fix was ported from nginx 1.29.0.
-=======
+</para>
+</change>
+
+<change type="bugfix">
+<para lang="ru">
 одновременное наличие в директивах "server_name" wildcard-домена и совпадающих
 с ним доменов третьего уровня приводило к ошибке ACME-сервера при выпуске
 сертификата для этих доменов в рамках одного ACME-клиента.
@@ -60,32 +55,11 @@
 using both a wildcard domain and matching third-level domains in "server_name"
 directives could cause the ACME server to fail when issuing a certificate for
 these domains under a single ACME client.
->>>>>>> f761568d
-</para>
-</change>
-
-<change type="bugfix">
-<para lang="ru">
-<<<<<<< HEAD
-в stream-модуле не останавливался отсчет времени неработоспособности, когда
-проксируемый сервер возвращался в работоспособное состояние по факту успешной
-установки соединения.
-</para>
-<para lang="en">
-the upstream's down time counting is not stopped when server recovers while
-succesfully connection.
-</para>
-</change>
-
-<change type="feature">
-<para lang="ru">
-возможность задать в директиве "acme_dns_port" не только номер порта, но
-и IP-адрес; поддерживаются IPv4 и IPv6.
-</para>
-<para lang="en">
-support for IP addresses along with port numbers in the "acme_dns_port"
-directive; both IPv4 and IPv6 are allowed.
-=======
+</para>
+</change>
+
+<change type="bugfix">
+<para lang="ru">
 в stream-модуле после успешного соединения с проксируемым сервером во время
 пассивной проверки его статус в API статистики ошибочно продолжал отображаться
 как "unavailable" до завершения сессии.
@@ -105,49 +79,28 @@
 <para lang="en">
 HTTP/3 requests might stall and time-out;
 the fix was ported from nginx 1.29.0.
->>>>>>> f761568d
-</para>
-</change>
-
-<change type="bugfix">
-<para lang="ru">
-<<<<<<< HEAD
-ранняя ошибка при установлении HTTP/3 соединения с проксируемым сервером
-могла приводить к падению рабочего процесса.
-</para>
-<para lang="en">
-early error while establishing HTTP/3 connection to a proxied server
-could cause worker process crash.
-=======
+</para>
+</change>
+
+<change type="bugfix">
+<para lang="ru">
 ранняя ошибка при установлении соединения HTTP/3 с проксируемым сервером
 могла приводить к падению рабочего процесса.
 </para>
 <para lang="en">
 an early error while establishing an HTTP/3 connection to a proxied server
 could cause a worker process to crash.
->>>>>>> f761568d
-</para>
-</change>
-
-<change type="bugfix">
-<para lang="ru">
-<<<<<<< HEAD
-наличие в директивах "server_name" одновременно wildcard-домена и совпадающих
-с ним доменов третьего уровня приводило к ошибке ACME-сервера при выпуске
-сертификата для этих доменов в рамках одного ACME-клиента.
-</para>
-<para lang="en">
-using both a wildcard domain and matching third-level domains in "server_name"
-directives could cause the ACME server to fail when issuing a certificate for
-these domains under a single ACME client.
-=======
+</para>
+</change>
+
+<change type="bugfix">
+<para lang="ru">
 при проксировании по протоколу HTTP/3 число активных соединений
 могло отображаться в статистике некорректно.
 </para>
 <para lang="en">
 when proxying via the HTTP/3 protocol, the number of active connections
 in the statistics could be displayed incorrectly.
->>>>>>> f761568d
 </para>
 </change>
 
@@ -278,16 +231,6 @@
 </para>
 </change>
 
-<change type="bugfix">
-<para lang="ru">
-количество активных запросов могло быть некорректным при использовании
-клиентских HTTP/3 запросов.
-</para>
-<para lang="en">
-active request count might be incorrect when using HTTP/3 client requests.
-</para>
-</change>
-
 </changes>
 
 
