--- conflicted
+++ resolved
@@ -5,10 +5,7 @@
 <change_log title="Angie">
 
 
-<<<<<<< HEAD
 <changes ver="1.4.0" date="">
-=======
-<changes ver="1.3.2" date="2023-11-23">
 
 <change type="bugfix">
 <para lang="ru">
@@ -38,7 +35,6 @@
 the bug had appeared in 1.3.0.
 </para>
 </change>
->>>>>>> 850a2fa7
 
 </changes>
 
