--- conflicted
+++ resolved
@@ -95,13 +95,8 @@
 	$(MAKE) -f docs/GNUmakefile changes
 	mv $(TEMP)/$(ANGIE)/CHANGES* $(TEMP)/$(ANGIE)/docs/
 
-<<<<<<< HEAD
-	cp -p $(OBJS)/lib/$(OPENSSL)/LICENSE				\
+	cp -p $(OBJS)/lib/$(OPENSSL)/LICENSE.txt			\
 		$(TEMP)/$(ANGIE)/docs/OpenSSL.LICENSE
-=======
-	cp -p $(OBJS)/lib/$(OPENSSL)/LICENSE.txt			\
-		$(TEMP)/$(NGINX)/docs/OpenSSL.LICENSE
->>>>>>> 2432e7f6
 
 	cp -p $(OBJS)/lib/$(PCRE)/LICENCE				\
 		$(TEMP)/$(ANGIE)/docs/PCRE.LICENCE
