
/*
 * Copyright (C) Igor Sysoev
 * Copyright (C) Nginx, Inc.
 */


#include <ngx_config.h>
#include <ngx_core.h>
#include <ngx_event.h>


#define NGX_SSL_PASSWORD_BUFFER_SIZE  4096


typedef struct {
    ngx_uint_t  engine;   /* unsigned  engine:1; */
} ngx_openssl_conf_t;


static X509 *ngx_ssl_load_certificate(ngx_pool_t *pool, char **err,
    ngx_str_t *cert, STACK_OF(X509) **chain);
static EVP_PKEY *ngx_ssl_load_certificate_key(ngx_pool_t *pool, char **err,
    ngx_str_t *key, ngx_array_t *passwords);
static int ngx_ssl_password_callback(char *buf, int size, int rwflag,
    void *userdata);
static int ngx_ssl_verify_callback(int ok, X509_STORE_CTX *x509_store);
static void ngx_ssl_info_callback(const ngx_ssl_conn_t *ssl_conn, int where,
    int ret);
static void ngx_ssl_passwords_cleanup(void *data);
static int ngx_ssl_new_client_session(ngx_ssl_conn_t *ssl_conn,
    ngx_ssl_session_t *sess);
#ifdef SSL_READ_EARLY_DATA_SUCCESS
static ngx_int_t ngx_ssl_try_early_data(ngx_connection_t *c);
#endif
#if (NGX_DEBUG)
static void ngx_ssl_handshake_log(ngx_connection_t *c);
#endif
static void ngx_ssl_handshake_handler(ngx_event_t *ev);
#ifdef SSL_READ_EARLY_DATA_SUCCESS
static ssize_t ngx_ssl_recv_early(ngx_connection_t *c, u_char *buf,
    size_t size);
#endif
static ngx_int_t ngx_ssl_handle_recv(ngx_connection_t *c, int n);
static void ngx_ssl_write_handler(ngx_event_t *wev);
#ifdef SSL_READ_EARLY_DATA_SUCCESS
static ssize_t ngx_ssl_write_early(ngx_connection_t *c, u_char *data,
    size_t size);
#endif
static ssize_t ngx_ssl_sendfile(ngx_connection_t *c, ngx_buf_t *file,
    size_t size);
static void ngx_ssl_read_handler(ngx_event_t *rev);
static void ngx_ssl_shutdown_handler(ngx_event_t *ev);
static void ngx_ssl_connection_error(ngx_connection_t *c, int sslerr,
    ngx_err_t err, char *text);
static void ngx_ssl_clear_error(ngx_log_t *log);

static ngx_int_t ngx_ssl_session_id_context(ngx_ssl_t *ssl,
    ngx_str_t *sess_ctx, ngx_array_t *certificates);
static int ngx_ssl_new_session(ngx_ssl_conn_t *ssl_conn,
    ngx_ssl_session_t *sess);
static ngx_ssl_session_t *ngx_ssl_get_cached_session(ngx_ssl_conn_t *ssl_conn,
#if OPENSSL_VERSION_NUMBER >= 0x10100003L
    const
#endif
    u_char *id, int len, int *copy);
static void ngx_ssl_remove_session(SSL_CTX *ssl, ngx_ssl_session_t *sess);
static void ngx_ssl_expire_sessions(ngx_ssl_session_cache_t *cache,
    ngx_slab_pool_t *shpool, ngx_uint_t n);
static void ngx_ssl_session_rbtree_insert_value(ngx_rbtree_node_t *temp,
    ngx_rbtree_node_t *node, ngx_rbtree_node_t *sentinel);

#ifdef SSL_CTRL_SET_TLSEXT_TICKET_KEY_CB
static int ngx_ssl_ticket_key_callback(ngx_ssl_conn_t *ssl_conn,
    unsigned char *name, unsigned char *iv, EVP_CIPHER_CTX *ectx,
    HMAC_CTX *hctx, int enc);
static ngx_int_t ngx_ssl_rotate_ticket_keys(SSL_CTX *ssl_ctx, ngx_log_t *log);
static void ngx_ssl_ticket_keys_cleanup(void *data);
#endif

#ifndef X509_CHECK_FLAG_ALWAYS_CHECK_SUBJECT
static ngx_int_t ngx_ssl_check_name(ngx_str_t *name, ASN1_STRING *str);
#endif

static time_t ngx_ssl_parse_time(
#if OPENSSL_VERSION_NUMBER > 0x10100000L
    const
#endif
    ASN1_TIME *asn1time, ngx_log_t *log);

static void *ngx_openssl_create_conf(ngx_cycle_t *cycle);
static char *ngx_openssl_engine(ngx_conf_t *cf, ngx_command_t *cmd, void *conf);
static void ngx_openssl_exit(ngx_cycle_t *cycle);


static ngx_command_t  ngx_openssl_commands[] = {

    { ngx_string("ssl_engine"),
      NGX_MAIN_CONF|NGX_DIRECT_CONF|NGX_CONF_TAKE1,
      ngx_openssl_engine,
      0,
      0,
      NULL },

      ngx_null_command
};


static ngx_core_module_t  ngx_openssl_module_ctx = {
    ngx_string("openssl"),
    ngx_openssl_create_conf,
    NULL
};


ngx_module_t  ngx_openssl_module = {
    NGX_MODULE_V1,
    &ngx_openssl_module_ctx,               /* module context */
    ngx_openssl_commands,                  /* module directives */
    NGX_CORE_MODULE,                       /* module type */
    NULL,                                  /* init master */
    NULL,                                  /* init module */
    NULL,                                  /* init process */
    NULL,                                  /* init thread */
    NULL,                                  /* exit thread */
    NULL,                                  /* exit process */
    ngx_openssl_exit,                      /* exit master */
    NGX_MODULE_V1_PADDING
};


int  ngx_ssl_connection_index;
int  ngx_ssl_server_conf_index;
int  ngx_ssl_session_cache_index;
int  ngx_ssl_ticket_keys_index;
int  ngx_ssl_ocsp_index;
int  ngx_ssl_certificate_index;
int  ngx_ssl_next_certificate_index;
int  ngx_ssl_certificate_name_index;
int  ngx_ssl_stapling_index;


ngx_int_t
ngx_ssl_init(ngx_log_t *log)
{
#if OPENSSL_VERSION_NUMBER >= 0x10100003L

    if (OPENSSL_init_ssl(OPENSSL_INIT_LOAD_CONFIG, NULL) == 0) {
        ngx_ssl_error(NGX_LOG_ALERT, log, 0, "OPENSSL_init_ssl() failed");
        return NGX_ERROR;
    }

    /*
     * OPENSSL_init_ssl() may leave errors in the error queue
     * while returning success
     */

    ERR_clear_error();

#else

    OPENSSL_config(NULL);

    SSL_library_init();
    SSL_load_error_strings();

    OpenSSL_add_all_algorithms();

#endif

#ifndef SSL_OP_NO_COMPRESSION
    {
    /*
     * Disable gzip compression in OpenSSL prior to 1.0.0 version,
     * this saves about 522K per connection.
     */
    int                  n;
    STACK_OF(SSL_COMP)  *ssl_comp_methods;

    ssl_comp_methods = SSL_COMP_get_compression_methods();
    n = sk_SSL_COMP_num(ssl_comp_methods);

    while (n--) {
        (void) sk_SSL_COMP_pop(ssl_comp_methods);
    }
    }
#endif

    ngx_ssl_connection_index = SSL_get_ex_new_index(0, NULL, NULL, NULL, NULL);

    if (ngx_ssl_connection_index == -1) {
        ngx_ssl_error(NGX_LOG_ALERT, log, 0, "SSL_get_ex_new_index() failed");
        return NGX_ERROR;
    }

    ngx_ssl_server_conf_index = SSL_CTX_get_ex_new_index(0, NULL, NULL, NULL,
                                                         NULL);
    if (ngx_ssl_server_conf_index == -1) {
        ngx_ssl_error(NGX_LOG_ALERT, log, 0,
                      "SSL_CTX_get_ex_new_index() failed");
        return NGX_ERROR;
    }

    ngx_ssl_session_cache_index = SSL_CTX_get_ex_new_index(0, NULL, NULL, NULL,
                                                           NULL);
    if (ngx_ssl_session_cache_index == -1) {
        ngx_ssl_error(NGX_LOG_ALERT, log, 0,
                      "SSL_CTX_get_ex_new_index() failed");
        return NGX_ERROR;
    }

    ngx_ssl_ticket_keys_index = SSL_CTX_get_ex_new_index(0, NULL, NULL, NULL,
                                                         NULL);
    if (ngx_ssl_ticket_keys_index == -1) {
        ngx_ssl_error(NGX_LOG_ALERT, log, 0,
                      "SSL_CTX_get_ex_new_index() failed");
        return NGX_ERROR;
    }

    ngx_ssl_ocsp_index = SSL_CTX_get_ex_new_index(0, NULL, NULL, NULL, NULL);
    if (ngx_ssl_ocsp_index == -1) {
        ngx_ssl_error(NGX_LOG_ALERT, log, 0,
                      "SSL_CTX_get_ex_new_index() failed");
        return NGX_ERROR;
    }

    ngx_ssl_certificate_index = SSL_CTX_get_ex_new_index(0, NULL, NULL, NULL,
                                                         NULL);
    if (ngx_ssl_certificate_index == -1) {
        ngx_ssl_error(NGX_LOG_ALERT, log, 0,
                      "SSL_CTX_get_ex_new_index() failed");
        return NGX_ERROR;
    }

    ngx_ssl_next_certificate_index = X509_get_ex_new_index(0, NULL, NULL, NULL,
                                                           NULL);
    if (ngx_ssl_next_certificate_index == -1) {
        ngx_ssl_error(NGX_LOG_ALERT, log, 0, "X509_get_ex_new_index() failed");
        return NGX_ERROR;
    }

    ngx_ssl_certificate_name_index = X509_get_ex_new_index(0, NULL, NULL, NULL,
                                                           NULL);

    if (ngx_ssl_certificate_name_index == -1) {
        ngx_ssl_error(NGX_LOG_ALERT, log, 0, "X509_get_ex_new_index() failed");
        return NGX_ERROR;
    }

    ngx_ssl_stapling_index = X509_get_ex_new_index(0, NULL, NULL, NULL, NULL);

    if (ngx_ssl_stapling_index == -1) {
        ngx_ssl_error(NGX_LOG_ALERT, log, 0, "X509_get_ex_new_index() failed");
        return NGX_ERROR;
    }

    return NGX_OK;
}


ngx_int_t
ngx_ssl_create(ngx_ssl_t *ssl, ngx_uint_t protocols, void *data)
{
    ssl->ctx = SSL_CTX_new(SSLv23_method());

    if (ssl->ctx == NULL) {
        ngx_ssl_error(NGX_LOG_EMERG, ssl->log, 0, "SSL_CTX_new() failed");
        return NGX_ERROR;
    }

    if (SSL_CTX_set_ex_data(ssl->ctx, ngx_ssl_server_conf_index, data) == 0) {
        ngx_ssl_error(NGX_LOG_EMERG, ssl->log, 0,
                      "SSL_CTX_set_ex_data() failed");
        return NGX_ERROR;
    }

    if (SSL_CTX_set_ex_data(ssl->ctx, ngx_ssl_certificate_index, NULL) == 0) {
        ngx_ssl_error(NGX_LOG_EMERG, ssl->log, 0,
                      "SSL_CTX_set_ex_data() failed");
        return NGX_ERROR;
    }

    ssl->buffer_size = NGX_SSL_BUFSIZE;

    /* client side options */

#ifdef SSL_OP_MICROSOFT_SESS_ID_BUG
    SSL_CTX_set_options(ssl->ctx, SSL_OP_MICROSOFT_SESS_ID_BUG);
#endif

#ifdef SSL_OP_NETSCAPE_CHALLENGE_BUG
    SSL_CTX_set_options(ssl->ctx, SSL_OP_NETSCAPE_CHALLENGE_BUG);
#endif

    /* server side options */

#ifdef SSL_OP_SSLREF2_REUSE_CERT_TYPE_BUG
    SSL_CTX_set_options(ssl->ctx, SSL_OP_SSLREF2_REUSE_CERT_TYPE_BUG);
#endif

#ifdef SSL_OP_MICROSOFT_BIG_SSLV3_BUFFER
    SSL_CTX_set_options(ssl->ctx, SSL_OP_MICROSOFT_BIG_SSLV3_BUFFER);
#endif

#ifdef SSL_OP_SSLEAY_080_CLIENT_DH_BUG
    SSL_CTX_set_options(ssl->ctx, SSL_OP_SSLEAY_080_CLIENT_DH_BUG);
#endif

#ifdef SSL_OP_TLS_D5_BUG
    SSL_CTX_set_options(ssl->ctx, SSL_OP_TLS_D5_BUG);
#endif

#ifdef SSL_OP_TLS_BLOCK_PADDING_BUG
    SSL_CTX_set_options(ssl->ctx, SSL_OP_TLS_BLOCK_PADDING_BUG);
#endif

#ifdef SSL_OP_DONT_INSERT_EMPTY_FRAGMENTS
    SSL_CTX_set_options(ssl->ctx, SSL_OP_DONT_INSERT_EMPTY_FRAGMENTS);
#endif

    SSL_CTX_set_options(ssl->ctx, SSL_OP_SINGLE_DH_USE);

#if OPENSSL_VERSION_NUMBER >= 0x009080dfL
    /* only in 0.9.8m+ */
    SSL_CTX_clear_options(ssl->ctx,
                          SSL_OP_NO_SSLv2|SSL_OP_NO_SSLv3|SSL_OP_NO_TLSv1);
#endif

    if (!(protocols & NGX_SSL_SSLv2)) {
        SSL_CTX_set_options(ssl->ctx, SSL_OP_NO_SSLv2);
    }
    if (!(protocols & NGX_SSL_SSLv3)) {
        SSL_CTX_set_options(ssl->ctx, SSL_OP_NO_SSLv3);
    }
    if (!(protocols & NGX_SSL_TLSv1)) {
        SSL_CTX_set_options(ssl->ctx, SSL_OP_NO_TLSv1);
    }
#ifdef SSL_OP_NO_TLSv1_1
    SSL_CTX_clear_options(ssl->ctx, SSL_OP_NO_TLSv1_1);
    if (!(protocols & NGX_SSL_TLSv1_1)) {
        SSL_CTX_set_options(ssl->ctx, SSL_OP_NO_TLSv1_1);
    }
#endif
#ifdef SSL_OP_NO_TLSv1_2
    SSL_CTX_clear_options(ssl->ctx, SSL_OP_NO_TLSv1_2);
    if (!(protocols & NGX_SSL_TLSv1_2)) {
        SSL_CTX_set_options(ssl->ctx, SSL_OP_NO_TLSv1_2);
    }
#endif
#ifdef SSL_OP_NO_TLSv1_3
    SSL_CTX_clear_options(ssl->ctx, SSL_OP_NO_TLSv1_3);
    if (!(protocols & NGX_SSL_TLSv1_3)) {
        SSL_CTX_set_options(ssl->ctx, SSL_OP_NO_TLSv1_3);
    }
#endif

#ifdef SSL_CTX_set_min_proto_version
    SSL_CTX_set_min_proto_version(ssl->ctx, 0);
    SSL_CTX_set_max_proto_version(ssl->ctx, TLS1_2_VERSION);
#endif

#ifdef TLS1_3_VERSION
    SSL_CTX_set_min_proto_version(ssl->ctx, 0);
    SSL_CTX_set_max_proto_version(ssl->ctx, TLS1_3_VERSION);
#endif

#ifdef SSL_OP_NO_COMPRESSION
    SSL_CTX_set_options(ssl->ctx, SSL_OP_NO_COMPRESSION);
#endif

#ifdef SSL_OP_NO_ANTI_REPLAY
    SSL_CTX_set_options(ssl->ctx, SSL_OP_NO_ANTI_REPLAY);
#endif

#ifdef SSL_OP_NO_CLIENT_RENEGOTIATION
    SSL_CTX_set_options(ssl->ctx, SSL_OP_NO_CLIENT_RENEGOTIATION);
#endif

#ifdef SSL_OP_IGNORE_UNEXPECTED_EOF
    SSL_CTX_set_options(ssl->ctx, SSL_OP_IGNORE_UNEXPECTED_EOF);
#endif

#ifdef SSL_MODE_RELEASE_BUFFERS
    SSL_CTX_set_mode(ssl->ctx, SSL_MODE_RELEASE_BUFFERS);
#endif

#ifdef SSL_MODE_NO_AUTO_CHAIN
    SSL_CTX_set_mode(ssl->ctx, SSL_MODE_NO_AUTO_CHAIN);
#endif

    SSL_CTX_set_read_ahead(ssl->ctx, 1);

    SSL_CTX_set_info_callback(ssl->ctx, ngx_ssl_info_callback);

    return NGX_OK;
}


ngx_int_t
ngx_ssl_certificates(ngx_conf_t *cf, ngx_ssl_t *ssl, ngx_array_t *certs,
    ngx_array_t *keys, ngx_array_t *passwords)
{
    ngx_str_t   *cert, *key;
    ngx_uint_t   i;

    cert = certs->elts;
    key = keys->elts;

    for (i = 0; i < certs->nelts; i++) {

        if (ngx_ssl_certificate(cf, ssl, &cert[i], &key[i], passwords)
            != NGX_OK)
        {
            return NGX_ERROR;
        }
    }

    return NGX_OK;
}


ngx_int_t
ngx_ssl_certificate(ngx_conf_t *cf, ngx_ssl_t *ssl, ngx_str_t *cert,
    ngx_str_t *key, ngx_array_t *passwords)
{
    char            *err;
    X509            *x509;
    EVP_PKEY        *pkey;
    STACK_OF(X509)  *chain;

    x509 = ngx_ssl_load_certificate(cf->pool, &err, cert, &chain);
    if (x509 == NULL) {
        if (err != NULL) {
            ngx_ssl_error(NGX_LOG_EMERG, ssl->log, 0,
                          "cannot load certificate \"%s\": %s",
                          cert->data, err);
        }

        return NGX_ERROR;
    }

    if (SSL_CTX_use_certificate(ssl->ctx, x509) == 0) {
        ngx_ssl_error(NGX_LOG_EMERG, ssl->log, 0,
                      "SSL_CTX_use_certificate(\"%s\") failed", cert->data);
        X509_free(x509);
        sk_X509_pop_free(chain, X509_free);
        return NGX_ERROR;
    }

    if (X509_set_ex_data(x509, ngx_ssl_certificate_name_index, cert->data)
        == 0)
    {
        ngx_ssl_error(NGX_LOG_EMERG, ssl->log, 0, "X509_set_ex_data() failed");
        X509_free(x509);
        sk_X509_pop_free(chain, X509_free);
        return NGX_ERROR;
    }

    if (X509_set_ex_data(x509, ngx_ssl_next_certificate_index,
                      SSL_CTX_get_ex_data(ssl->ctx, ngx_ssl_certificate_index))
        == 0)
    {
        ngx_ssl_error(NGX_LOG_EMERG, ssl->log, 0, "X509_set_ex_data() failed");
        X509_free(x509);
        sk_X509_pop_free(chain, X509_free);
        return NGX_ERROR;
    }

    if (SSL_CTX_set_ex_data(ssl->ctx, ngx_ssl_certificate_index, x509) == 0) {
        ngx_ssl_error(NGX_LOG_EMERG, ssl->log, 0,
                      "SSL_CTX_set_ex_data() failed");
        X509_free(x509);
        sk_X509_pop_free(chain, X509_free);
        return NGX_ERROR;
    }

    /*
     * Note that x509 is not freed here, but will be instead freed in
     * ngx_ssl_cleanup_ctx().  This is because we need to preserve all
     * certificates to be able to iterate all of them through exdata
     * (ngx_ssl_certificate_index, ngx_ssl_next_certificate_index),
     * while OpenSSL can free a certificate if it is replaced with another
     * certificate of the same type.
     */

#ifdef SSL_CTX_set0_chain

    if (SSL_CTX_set0_chain(ssl->ctx, chain) == 0) {
        ngx_ssl_error(NGX_LOG_EMERG, ssl->log, 0,
                      "SSL_CTX_set0_chain(\"%s\") failed", cert->data);
        sk_X509_pop_free(chain, X509_free);
        return NGX_ERROR;
    }

#else
    {
    int  n;

    /* SSL_CTX_set0_chain() is only available in OpenSSL 1.0.2+ */

    n = sk_X509_num(chain);

    while (n--) {
        x509 = sk_X509_shift(chain);

        if (SSL_CTX_add_extra_chain_cert(ssl->ctx, x509) == 0) {
            ngx_ssl_error(NGX_LOG_EMERG, ssl->log, 0,
                          "SSL_CTX_add_extra_chain_cert(\"%s\") failed",
                          cert->data);
            sk_X509_pop_free(chain, X509_free);
            return NGX_ERROR;
        }
    }

    sk_X509_free(chain);
    }
#endif

    pkey = ngx_ssl_load_certificate_key(cf->pool, &err, key, passwords);
    if (pkey == NULL) {
        if (err != NULL) {
            ngx_ssl_error(NGX_LOG_EMERG, ssl->log, 0,
                          "cannot load certificate key \"%s\": %s",
                          key->data, err);
        }

        return NGX_ERROR;
    }

    if (SSL_CTX_use_PrivateKey(ssl->ctx, pkey) == 0) {
        ngx_ssl_error(NGX_LOG_EMERG, ssl->log, 0,
                      "SSL_CTX_use_PrivateKey(\"%s\") failed", key->data);
        EVP_PKEY_free(pkey);
        return NGX_ERROR;
    }

    EVP_PKEY_free(pkey);

    return NGX_OK;
}


ngx_int_t
ngx_ssl_connection_certificate(ngx_connection_t *c, ngx_pool_t *pool,
    ngx_str_t *cert, ngx_str_t *key, ngx_array_t *passwords)
{
    char            *err;
    X509            *x509;
    EVP_PKEY        *pkey;
    STACK_OF(X509)  *chain;

    x509 = ngx_ssl_load_certificate(pool, &err, cert, &chain);
    if (x509 == NULL) {
        if (err != NULL) {
            ngx_ssl_error(NGX_LOG_ERR, c->log, 0,
                          "cannot load certificate \"%s\": %s",
                          cert->data, err);
        }

        return NGX_ERROR;
    }

    if (SSL_use_certificate(c->ssl->connection, x509) == 0) {
        ngx_ssl_error(NGX_LOG_ERR, c->log, 0,
                      "SSL_use_certificate(\"%s\") failed", cert->data);
        X509_free(x509);
        sk_X509_pop_free(chain, X509_free);
        return NGX_ERROR;
    }

    X509_free(x509);

#ifdef SSL_set0_chain

    /*
     * SSL_set0_chain() is only available in OpenSSL 1.0.2+,
     * but this function is only called via certificate callback,
     * which is only available in OpenSSL 1.0.2+ as well
     */

    if (SSL_set0_chain(c->ssl->connection, chain) == 0) {
        ngx_ssl_error(NGX_LOG_ERR, c->log, 0,
                      "SSL_set0_chain(\"%s\") failed", cert->data);
        sk_X509_pop_free(chain, X509_free);
        return NGX_ERROR;
    }

#endif

    pkey = ngx_ssl_load_certificate_key(pool, &err, key, passwords);
    if (pkey == NULL) {
        if (err != NULL) {
            ngx_ssl_error(NGX_LOG_ERR, c->log, 0,
                          "cannot load certificate key \"%s\": %s",
                          key->data, err);
        }

        return NGX_ERROR;
    }

    if (SSL_use_PrivateKey(c->ssl->connection, pkey) == 0) {
        ngx_ssl_error(NGX_LOG_ERR, c->log, 0,
                      "SSL_use_PrivateKey(\"%s\") failed", key->data);
        EVP_PKEY_free(pkey);
        return NGX_ERROR;
    }

    EVP_PKEY_free(pkey);

    return NGX_OK;
}


static X509 *
ngx_ssl_load_certificate(ngx_pool_t *pool, char **err, ngx_str_t *cert,
    STACK_OF(X509) **chain)
{
    BIO     *bio;
    X509    *x509, *temp;
    u_long   n;

    if (ngx_strncmp(cert->data, "data:", sizeof("data:") - 1) == 0) {

        bio = BIO_new_mem_buf(cert->data + sizeof("data:") - 1,
                              cert->len - (sizeof("data:") - 1));
        if (bio == NULL) {
            *err = "BIO_new_mem_buf() failed";
            return NULL;
        }

    } else {

        if (ngx_get_full_name(pool, (ngx_str_t *) &ngx_cycle->conf_prefix, cert)
            != NGX_OK)
        {
            *err = NULL;
            return NULL;
        }

        bio = BIO_new_file((char *) cert->data, "r");
        if (bio == NULL) {
            *err = "BIO_new_file() failed";
            return NULL;
        }
    }

    /* certificate itself */

    x509 = PEM_read_bio_X509_AUX(bio, NULL, NULL, NULL);
    if (x509 == NULL) {
        *err = "PEM_read_bio_X509_AUX() failed";
        BIO_free(bio);
        return NULL;
    }

    /* rest of the chain */

    *chain = sk_X509_new_null();
    if (*chain == NULL) {
        *err = "sk_X509_new_null() failed";
        BIO_free(bio);
        X509_free(x509);
        return NULL;
    }

    for ( ;; ) {

        temp = PEM_read_bio_X509(bio, NULL, NULL, NULL);
        if (temp == NULL) {
            n = ERR_peek_last_error();

            if (ERR_GET_LIB(n) == ERR_LIB_PEM
                && ERR_GET_REASON(n) == PEM_R_NO_START_LINE)
            {
                /* end of file */
                ERR_clear_error();
                break;
            }

            /* some real error */

            *err = "PEM_read_bio_X509() failed";
            BIO_free(bio);
            X509_free(x509);
            sk_X509_pop_free(*chain, X509_free);
            return NULL;
        }

        if (sk_X509_push(*chain, temp) == 0) {
            *err = "sk_X509_push() failed";
            BIO_free(bio);
            X509_free(x509);
            sk_X509_pop_free(*chain, X509_free);
            return NULL;
        }
    }

    BIO_free(bio);

    return x509;
}


static EVP_PKEY *
ngx_ssl_load_certificate_key(ngx_pool_t *pool, char **err,
    ngx_str_t *key, ngx_array_t *passwords)
{
    BIO              *bio;
    EVP_PKEY         *pkey;
    ngx_str_t        *pwd;
    ngx_uint_t        tries;
    pem_password_cb  *cb;

    if (ngx_strncmp(key->data, "engine:", sizeof("engine:") - 1) == 0) {

#ifndef OPENSSL_NO_ENGINE

        u_char  *p, *last;
        ENGINE  *engine;

        p = key->data + sizeof("engine:") - 1;
        last = (u_char *) ngx_strchr(p, ':');

        if (last == NULL) {
            *err = "invalid syntax";
            return NULL;
        }

        *last = '\0';

        engine = ENGINE_by_id((char *) p);

        if (engine == NULL) {
            *err = "ENGINE_by_id() failed";
            return NULL;
        }

        *last++ = ':';

        pkey = ENGINE_load_private_key(engine, (char *) last, 0, 0);

        if (pkey == NULL) {
            *err = "ENGINE_load_private_key() failed";
            ENGINE_free(engine);
            return NULL;
        }

        ENGINE_free(engine);

        return pkey;

#else

        *err = "loading \"engine:...\" certificate keys is not supported";
        return NULL;

#endif
    }

    if (ngx_strncmp(key->data, "data:", sizeof("data:") - 1) == 0) {

        bio = BIO_new_mem_buf(key->data + sizeof("data:") - 1,
                              key->len - (sizeof("data:") - 1));
        if (bio == NULL) {
            *err = "BIO_new_mem_buf() failed";
            return NULL;
        }

    } else {

        if (ngx_get_full_name(pool, (ngx_str_t *) &ngx_cycle->conf_prefix, key)
            != NGX_OK)
        {
            *err = NULL;
            return NULL;
        }

        bio = BIO_new_file((char *) key->data, "r");
        if (bio == NULL) {
            *err = "BIO_new_file() failed";
            return NULL;
        }
    }

    if (passwords) {
        tries = passwords->nelts;
        pwd = passwords->elts;
        cb = ngx_ssl_password_callback;

    } else {
        tries = 1;
        pwd = NULL;
        cb = NULL;
    }

    for ( ;; ) {

        pkey = PEM_read_bio_PrivateKey(bio, NULL, cb, pwd);
        if (pkey != NULL) {
            break;
        }

        if (tries-- > 1) {
            ERR_clear_error();
            (void) BIO_reset(bio);
            pwd++;
            continue;
        }

        *err = "PEM_read_bio_PrivateKey() failed";
        BIO_free(bio);
        return NULL;
    }

    BIO_free(bio);

    return pkey;
}


static int
ngx_ssl_password_callback(char *buf, int size, int rwflag, void *userdata)
{
    ngx_str_t *pwd = userdata;

    if (rwflag) {
        ngx_log_error(NGX_LOG_ALERT, ngx_cycle->log, 0,
                      "ngx_ssl_password_callback() is called for encryption");
        return 0;
    }

    if (pwd == NULL) {
        return 0;
    }

    if (pwd->len > (size_t) size) {
        ngx_log_error(NGX_LOG_ERR, ngx_cycle->log, 0,
                      "password is truncated to %d bytes", size);
    } else {
        size = pwd->len;
    }

    ngx_memcpy(buf, pwd->data, size);

    return size;
}


ngx_int_t
ngx_ssl_ciphers(ngx_conf_t *cf, ngx_ssl_t *ssl, ngx_str_t *ciphers,
    ngx_uint_t prefer_server_ciphers)
{
    if (SSL_CTX_set_cipher_list(ssl->ctx, (char *) ciphers->data) == 0) {
        ngx_ssl_error(NGX_LOG_EMERG, ssl->log, 0,
                      "SSL_CTX_set_cipher_list(\"%V\") failed",
                      ciphers);
        return NGX_ERROR;
    }

    if (prefer_server_ciphers) {
        SSL_CTX_set_options(ssl->ctx, SSL_OP_CIPHER_SERVER_PREFERENCE);
    }

    return NGX_OK;
}


ngx_int_t
ngx_ssl_client_certificate(ngx_conf_t *cf, ngx_ssl_t *ssl, ngx_str_t *cert,
    ngx_int_t depth)
{
    STACK_OF(X509_NAME)  *list;

    SSL_CTX_set_verify(ssl->ctx, SSL_VERIFY_PEER, ngx_ssl_verify_callback);

    SSL_CTX_set_verify_depth(ssl->ctx, depth);

    if (cert->len == 0) {
        return NGX_OK;
    }

    if (ngx_conf_full_name(cf->cycle, cert, 1) != NGX_OK) {
        return NGX_ERROR;
    }

    if (SSL_CTX_load_verify_locations(ssl->ctx, (char *) cert->data, NULL)
        == 0)
    {
        ngx_ssl_error(NGX_LOG_EMERG, ssl->log, 0,
                      "SSL_CTX_load_verify_locations(\"%s\") failed",
                      cert->data);
        return NGX_ERROR;
    }

    /*
     * SSL_CTX_load_verify_locations() may leave errors in the error queue
     * while returning success
     */

    ERR_clear_error();

    list = SSL_load_client_CA_file((char *) cert->data);

    if (list == NULL) {
        ngx_ssl_error(NGX_LOG_EMERG, ssl->log, 0,
                      "SSL_load_client_CA_file(\"%s\") failed", cert->data);
        return NGX_ERROR;
    }

    SSL_CTX_set_client_CA_list(ssl->ctx, list);

    return NGX_OK;
}


ngx_int_t
ngx_ssl_trusted_certificate(ngx_conf_t *cf, ngx_ssl_t *ssl, ngx_str_t *cert,
    ngx_int_t depth)
{
    SSL_CTX_set_verify(ssl->ctx, SSL_CTX_get_verify_mode(ssl->ctx),
                       ngx_ssl_verify_callback);

    SSL_CTX_set_verify_depth(ssl->ctx, depth);

    if (cert->len == 0) {
        return NGX_OK;
    }

    if (ngx_conf_full_name(cf->cycle, cert, 1) != NGX_OK) {
        return NGX_ERROR;
    }

    if (SSL_CTX_load_verify_locations(ssl->ctx, (char *) cert->data, NULL)
        == 0)
    {
        ngx_ssl_error(NGX_LOG_EMERG, ssl->log, 0,
                      "SSL_CTX_load_verify_locations(\"%s\") failed",
                      cert->data);
        return NGX_ERROR;
    }

    /*
     * SSL_CTX_load_verify_locations() may leave errors in the error queue
     * while returning success
     */

    ERR_clear_error();

    return NGX_OK;
}


ngx_int_t
ngx_ssl_crl(ngx_conf_t *cf, ngx_ssl_t *ssl, ngx_str_t *crl)
{
    X509_STORE   *store;
    X509_LOOKUP  *lookup;

    if (crl->len == 0) {
        return NGX_OK;
    }

    if (ngx_conf_full_name(cf->cycle, crl, 1) != NGX_OK) {
        return NGX_ERROR;
    }

    store = SSL_CTX_get_cert_store(ssl->ctx);

    if (store == NULL) {
        ngx_ssl_error(NGX_LOG_EMERG, ssl->log, 0,
                      "SSL_CTX_get_cert_store() failed");
        return NGX_ERROR;
    }

    lookup = X509_STORE_add_lookup(store, X509_LOOKUP_file());

    if (lookup == NULL) {
        ngx_ssl_error(NGX_LOG_EMERG, ssl->log, 0,
                      "X509_STORE_add_lookup() failed");
        return NGX_ERROR;
    }

    if (X509_LOOKUP_load_file(lookup, (char *) crl->data, X509_FILETYPE_PEM)
        == 0)
    {
        ngx_ssl_error(NGX_LOG_EMERG, ssl->log, 0,
                      "X509_LOOKUP_load_file(\"%s\") failed", crl->data);
        return NGX_ERROR;
    }

    X509_STORE_set_flags(store,
                         X509_V_FLAG_CRL_CHECK|X509_V_FLAG_CRL_CHECK_ALL);

    return NGX_OK;
}


static int
ngx_ssl_verify_callback(int ok, X509_STORE_CTX *x509_store)
{
#if (NGX_DEBUG)
    char              *subject, *issuer;
    int                err, depth;
    X509              *cert;
    X509_NAME         *sname, *iname;
    ngx_connection_t  *c;
    ngx_ssl_conn_t    *ssl_conn;

    ssl_conn = X509_STORE_CTX_get_ex_data(x509_store,
                                          SSL_get_ex_data_X509_STORE_CTX_idx());

    c = ngx_ssl_get_connection(ssl_conn);

    if (!(c->log->log_level & NGX_LOG_DEBUG_EVENT)) {
        return 1;
    }

    cert = X509_STORE_CTX_get_current_cert(x509_store);
    err = X509_STORE_CTX_get_error(x509_store);
    depth = X509_STORE_CTX_get_error_depth(x509_store);

    sname = X509_get_subject_name(cert);

    if (sname) {
        subject = X509_NAME_oneline(sname, NULL, 0);
        if (subject == NULL) {
            ngx_ssl_error(NGX_LOG_ALERT, c->log, 0,
                          "X509_NAME_oneline() failed");
        }

    } else {
        subject = NULL;
    }

    iname = X509_get_issuer_name(cert);

    if (iname) {
        issuer = X509_NAME_oneline(iname, NULL, 0);
        if (issuer == NULL) {
            ngx_ssl_error(NGX_LOG_ALERT, c->log, 0,
                          "X509_NAME_oneline() failed");
        }

    } else {
        issuer = NULL;
    }

    ngx_log_debug5(NGX_LOG_DEBUG_EVENT, c->log, 0,
                   "verify:%d, error:%d, depth:%d, "
                   "subject:\"%s\", issuer:\"%s\"",
                   ok, err, depth,
                   subject ? subject : "(none)",
                   issuer ? issuer : "(none)");

    if (subject) {
        OPENSSL_free(subject);
    }

    if (issuer) {
        OPENSSL_free(issuer);
    }
#endif

    return 1;
}


static void
ngx_ssl_info_callback(const ngx_ssl_conn_t *ssl_conn, int where, int ret)
{
    BIO               *rbio, *wbio;
    ngx_connection_t  *c;

#ifndef SSL_OP_NO_RENEGOTIATION

    if ((where & SSL_CB_HANDSHAKE_START)
        && SSL_is_server((ngx_ssl_conn_t *) ssl_conn))
    {
        c = ngx_ssl_get_connection((ngx_ssl_conn_t *) ssl_conn);

        if (c->ssl->handshaked) {
            c->ssl->renegotiation = 1;
            ngx_log_debug0(NGX_LOG_DEBUG_EVENT, c->log, 0, "SSL renegotiation");
        }
    }

#endif

#ifdef TLS1_3_VERSION

    if ((where & SSL_CB_ACCEPT_LOOP) == SSL_CB_ACCEPT_LOOP
        && SSL_version(ssl_conn) == TLS1_3_VERSION)
    {
        time_t        now, time, timeout, conf_timeout;
        SSL_SESSION  *sess;

        /*
         * OpenSSL with TLSv1.3 updates the session creation time on
         * session resumption and keeps the session timeout unmodified,
         * making it possible to maintain the session forever, bypassing
         * client certificate expiration and revocation.  To make sure
         * session timeouts are actually used, we now update the session
         * creation time and reduce the session timeout accordingly.
         *
         * BoringSSL with TLSv1.3 ignores configured session timeouts
         * and uses a hardcoded timeout instead, 7 days.  So we update
         * session timeout to the configured value as soon as a session
         * is created.
         */

        c = ngx_ssl_get_connection((ngx_ssl_conn_t *) ssl_conn);
        sess = SSL_get0_session(ssl_conn);

        if (!c->ssl->session_timeout_set && sess) {
            c->ssl->session_timeout_set = 1;

            now = ngx_time();
            time = SSL_SESSION_get_time(sess);
            timeout = SSL_SESSION_get_timeout(sess);
            conf_timeout = SSL_CTX_get_timeout(c->ssl->session_ctx);

            timeout = ngx_min(timeout, conf_timeout);

            if (now - time >= timeout) {
                SSL_SESSION_set1_id_context(sess, (unsigned char *) "", 0);

            } else {
                SSL_SESSION_set_time(sess, now);
                SSL_SESSION_set_timeout(sess, timeout - (now - time));
            }
        }
    }

#endif

    if ((where & SSL_CB_ACCEPT_LOOP) == SSL_CB_ACCEPT_LOOP) {
        c = ngx_ssl_get_connection((ngx_ssl_conn_t *) ssl_conn);

        if (!c->ssl->handshake_buffer_set) {
            /*
             * By default OpenSSL uses 4k buffer during a handshake,
             * which is too low for long certificate chains and might
             * result in extra round-trips.
             *
             * To adjust a buffer size we detect that buffering was added
             * to write side of the connection by comparing rbio and wbio.
             * If they are different, we assume that it's due to buffering
             * added to wbio, and set buffer size.
             */

            rbio = SSL_get_rbio(ssl_conn);
            wbio = SSL_get_wbio(ssl_conn);

            if (rbio != wbio) {
                (void) BIO_set_write_buffer_size(wbio, NGX_SSL_BUFSIZE);
                c->ssl->handshake_buffer_set = 1;
            }
        }
    }
}


ngx_array_t *
ngx_ssl_read_password_file(ngx_conf_t *cf, ngx_str_t *file)
{
    u_char              *p, *last, *end;
    size_t               len;
    ssize_t              n;
    ngx_fd_t             fd;
    ngx_str_t           *pwd;
    ngx_array_t         *passwords;
    ngx_pool_cleanup_t  *cln;
    u_char               buf[NGX_SSL_PASSWORD_BUFFER_SIZE];

    if (ngx_conf_full_name(cf->cycle, file, 1) != NGX_OK) {
        return NULL;
    }

    passwords = ngx_array_create(cf->temp_pool, 4, sizeof(ngx_str_t));
    if (passwords == NULL) {
        return NULL;
    }

    cln = ngx_pool_cleanup_add(cf->temp_pool, 0);
    if (cln == NULL) {
        return NULL;
    }

    cln->handler = ngx_ssl_passwords_cleanup;
    cln->data = passwords;

    fd = ngx_open_file(file->data, NGX_FILE_RDONLY, NGX_FILE_OPEN, 0);

    if (fd == NGX_INVALID_FILE) {
        ngx_conf_log_error(NGX_LOG_EMERG, cf, ngx_errno,
                           ngx_open_file_n " \"%s\" failed", file->data);
        return NULL;
    }

    len = 0;
    last = buf;

    do {
        n = ngx_read_fd(fd, last, NGX_SSL_PASSWORD_BUFFER_SIZE - len);

        if (n == -1) {
            ngx_conf_log_error(NGX_LOG_EMERG, cf, ngx_errno,
                               ngx_read_fd_n " \"%s\" failed", file->data);
            passwords = NULL;
            goto cleanup;
        }

        end = last + n;

        if (len && n == 0) {
            *end++ = LF;
        }

        p = buf;

        for ( ;; ) {
            last = ngx_strlchr(last, end, LF);

            if (last == NULL) {
                break;
            }

            len = last++ - p;

            if (len && p[len - 1] == CR) {
                len--;
            }

            if (len) {
                pwd = ngx_array_push(passwords);
                if (pwd == NULL) {
                    passwords = NULL;
                    goto cleanup;
                }

                pwd->len = len;
                pwd->data = ngx_pnalloc(cf->temp_pool, len);

                if (pwd->data == NULL) {
                    passwords->nelts--;
                    passwords = NULL;
                    goto cleanup;
                }

                ngx_memcpy(pwd->data, p, len);
            }

            p = last;
        }

        len = end - p;

        if (len == NGX_SSL_PASSWORD_BUFFER_SIZE) {
            ngx_conf_log_error(NGX_LOG_EMERG, cf, 0,
                               "too long line in \"%s\"", file->data);
            passwords = NULL;
            goto cleanup;
        }

        ngx_memmove(buf, p, len);
        last = buf + len;

    } while (n != 0);

    if (passwords->nelts == 0) {
        pwd = ngx_array_push(passwords);
        if (pwd == NULL) {
            passwords = NULL;
            goto cleanup;
        }

        ngx_memzero(pwd, sizeof(ngx_str_t));
    }

cleanup:

    if (ngx_close_file(fd) == NGX_FILE_ERROR) {
        ngx_conf_log_error(NGX_LOG_ALERT, cf, ngx_errno,
                           ngx_close_file_n " \"%s\" failed", file->data);
    }

    ngx_explicit_memzero(buf, NGX_SSL_PASSWORD_BUFFER_SIZE);

    return passwords;
}


ngx_array_t *
ngx_ssl_preserve_passwords(ngx_conf_t *cf, ngx_array_t *passwords)
{
    ngx_str_t           *opwd, *pwd;
    ngx_uint_t           i;
    ngx_array_t         *pwds;
    ngx_pool_cleanup_t  *cln;
    static ngx_array_t   empty_passwords;

    if (passwords == NULL) {

        /*
         * If there are no passwords, an empty array is used
         * to make sure OpenSSL's default password callback
         * won't block on reading from stdin.
         */

        return &empty_passwords;
    }

    /*
     * Passwords are normally allocated from the temporary pool
     * and cleared after parsing configuration.  To be used at
     * runtime they have to be copied to the configuration pool.
     */

    pwds = ngx_array_create(cf->pool, passwords->nelts, sizeof(ngx_str_t));
    if (pwds == NULL) {
        return NULL;
    }

    cln = ngx_pool_cleanup_add(cf->pool, 0);
    if (cln == NULL) {
        return NULL;
    }

    cln->handler = ngx_ssl_passwords_cleanup;
    cln->data = pwds;

    opwd = passwords->elts;

    for (i = 0; i < passwords->nelts; i++) {

        pwd = ngx_array_push(pwds);
        if (pwd == NULL) {
            return NULL;
        }

        pwd->len = opwd[i].len;
        pwd->data = ngx_pnalloc(cf->pool, pwd->len);

        if (pwd->data == NULL) {
            pwds->nelts--;
            return NULL;
        }

        ngx_memcpy(pwd->data, opwd[i].data, opwd[i].len);
    }

    return pwds;
}


static void
ngx_ssl_passwords_cleanup(void *data)
{
    ngx_array_t *passwords = data;

    ngx_str_t   *pwd;
    ngx_uint_t   i;

    pwd = passwords->elts;

    for (i = 0; i < passwords->nelts; i++) {
        ngx_explicit_memzero(pwd[i].data, pwd[i].len);
    }
}


ngx_int_t
ngx_ssl_dhparam(ngx_conf_t *cf, ngx_ssl_t *ssl, ngx_str_t *file)
{
    BIO  *bio;

    if (file->len == 0) {
        return NGX_OK;
    }

    if (ngx_conf_full_name(cf->cycle, file, 1) != NGX_OK) {
        return NGX_ERROR;
    }

    bio = BIO_new_file((char *) file->data, "r");
    if (bio == NULL) {
        ngx_ssl_error(NGX_LOG_EMERG, ssl->log, 0,
                      "BIO_new_file(\"%s\") failed", file->data);
        return NGX_ERROR;
    }

#ifdef SSL_CTX_set_tmp_dh
    {
    DH  *dh;

    dh = PEM_read_bio_DHparams(bio, NULL, NULL, NULL);
    if (dh == NULL) {
        ngx_ssl_error(NGX_LOG_EMERG, ssl->log, 0,
                      "PEM_read_bio_DHparams(\"%s\") failed", file->data);
        BIO_free(bio);
        return NGX_ERROR;
    }

    if (SSL_CTX_set_tmp_dh(ssl->ctx, dh) != 1) {
        ngx_ssl_error(NGX_LOG_EMERG, ssl->log, 0,
                      "SSL_CTX_set_tmp_dh(\"%s\") failed", file->data);
        DH_free(dh);
        BIO_free(bio);
        return NGX_ERROR;
    }

    DH_free(dh);
    }
#else
    {
    EVP_PKEY  *dh;

    /*
     * PEM_read_bio_DHparams() and SSL_CTX_set_tmp_dh()
     * are deprecated in OpenSSL 3.0
     */

    dh = PEM_read_bio_Parameters(bio, NULL);
    if (dh == NULL) {
        ngx_ssl_error(NGX_LOG_EMERG, ssl->log, 0,
                      "PEM_read_bio_Parameters(\"%s\") failed", file->data);
        BIO_free(bio);
        return NGX_ERROR;
    }

    if (SSL_CTX_set0_tmp_dh_pkey(ssl->ctx, dh) != 1) {
        ngx_ssl_error(NGX_LOG_EMERG, ssl->log, 0,
                      "SSL_CTX_set0_tmp_dh_pkey(\%s\") failed", file->data);
#if (OPENSSL_VERSION_NUMBER >= 0x3000001fL)
        EVP_PKEY_free(dh);
#endif
        BIO_free(bio);
        return NGX_ERROR;
    }
    }
#endif

    BIO_free(bio);

    return NGX_OK;
}


ngx_int_t
ngx_ssl_ecdh_curve(ngx_conf_t *cf, ngx_ssl_t *ssl, ngx_str_t *name)
{
#ifndef OPENSSL_NO_ECDH

    /*
     * Elliptic-Curve Diffie-Hellman parameters are either "named curves"
     * from RFC 4492 section 5.1.1, or explicitly described curves over
     * binary fields.  OpenSSL only supports the "named curves", which provide
     * maximum interoperability.
     */

#if (defined SSL_CTX_set1_curves_list || defined SSL_CTRL_SET_CURVES_LIST)

    /*
     * OpenSSL 1.0.2+ allows configuring a curve list instead of a single
     * curve previously supported.  By default an internal list is used,
     * with prime256v1 being preferred by server in OpenSSL 1.0.2b+
     * and X25519 in OpenSSL 1.1.0+.
     *
     * By default a curve preferred by the client will be used for
     * key exchange.  The SSL_OP_CIPHER_SERVER_PREFERENCE option can
     * be used to prefer server curves instead, similar to what it
     * does for ciphers.
     */

    SSL_CTX_set_options(ssl->ctx, SSL_OP_SINGLE_ECDH_USE);

#ifdef SSL_CTRL_SET_ECDH_AUTO
    /* not needed in OpenSSL 1.1.0+ */
    (void) SSL_CTX_set_ecdh_auto(ssl->ctx, 1);
#endif

    if (ngx_strcmp(name->data, "auto") == 0) {
        return NGX_OK;
    }

    if (SSL_CTX_set1_curves_list(ssl->ctx, (char *) name->data) == 0) {
        ngx_ssl_error(NGX_LOG_EMERG, ssl->log, 0,
                      "SSL_CTX_set1_curves_list(\"%s\") failed", name->data);
        return NGX_ERROR;
    }

#else

    int      nid;
    char    *curve;
    EC_KEY  *ecdh;

    if (ngx_strcmp(name->data, "auto") == 0) {
        curve = "prime256v1";

    } else {
        curve = (char *) name->data;
    }

    nid = OBJ_sn2nid(curve);
    if (nid == 0) {
        ngx_ssl_error(NGX_LOG_EMERG, ssl->log, 0,
                      "OBJ_sn2nid(\"%s\") failed: unknown curve", curve);
        return NGX_ERROR;
    }

    ecdh = EC_KEY_new_by_curve_name(nid);
    if (ecdh == NULL) {
        ngx_ssl_error(NGX_LOG_EMERG, ssl->log, 0,
                      "EC_KEY_new_by_curve_name(\"%s\") failed", curve);
        return NGX_ERROR;
    }

    SSL_CTX_set_options(ssl->ctx, SSL_OP_SINGLE_ECDH_USE);

    SSL_CTX_set_tmp_ecdh(ssl->ctx, ecdh);

    EC_KEY_free(ecdh);
#endif
#endif

    return NGX_OK;
}


ngx_int_t
ngx_ssl_early_data(ngx_conf_t *cf, ngx_ssl_t *ssl, ngx_uint_t enable)
{
    if (!enable) {
        return NGX_OK;
    }

#ifdef SSL_ERROR_EARLY_DATA_REJECTED

    /* BoringSSL */

    SSL_CTX_set_early_data_enabled(ssl->ctx, 1);

#elif defined SSL_READ_EARLY_DATA_SUCCESS

    /* OpenSSL */

    SSL_CTX_set_max_early_data(ssl->ctx, NGX_SSL_BUFSIZE);

#else
    ngx_log_error(NGX_LOG_WARN, ssl->log, 0,
                  "\"ssl_early_data\" is not supported on this platform, "
                  "ignored");
#endif

    return NGX_OK;
}


ngx_int_t
ngx_ssl_conf_commands(ngx_conf_t *cf, ngx_ssl_t *ssl, ngx_array_t *commands)
{
    if (commands == NULL) {
        return NGX_OK;
    }

#ifdef SSL_CONF_FLAG_FILE
    {
    int            type;
    u_char        *key, *value;
    ngx_uint_t     i;
    ngx_keyval_t  *cmd;
    SSL_CONF_CTX  *cctx;

    cctx = SSL_CONF_CTX_new();
    if (cctx == NULL) {
        ngx_ssl_error(NGX_LOG_EMERG, ssl->log, 0,
                      "SSL_CONF_CTX_new() failed");
        return NGX_ERROR;
    }

    SSL_CONF_CTX_set_flags(cctx, SSL_CONF_FLAG_FILE);
    SSL_CONF_CTX_set_flags(cctx, SSL_CONF_FLAG_SERVER);
    SSL_CONF_CTX_set_flags(cctx, SSL_CONF_FLAG_CLIENT);
    SSL_CONF_CTX_set_flags(cctx, SSL_CONF_FLAG_CERTIFICATE);
    SSL_CONF_CTX_set_flags(cctx, SSL_CONF_FLAG_SHOW_ERRORS);

    SSL_CONF_CTX_set_ssl_ctx(cctx, ssl->ctx);

    cmd = commands->elts;
    for (i = 0; i < commands->nelts; i++) {

        key = cmd[i].key.data;
        type = SSL_CONF_cmd_value_type(cctx, (char *) key);

        if (type == SSL_CONF_TYPE_FILE || type == SSL_CONF_TYPE_DIR) {
            if (ngx_conf_full_name(cf->cycle, &cmd[i].value, 1) != NGX_OK) {
                SSL_CONF_CTX_free(cctx);
                return NGX_ERROR;
            }
        }

        value = cmd[i].value.data;

        if (SSL_CONF_cmd(cctx, (char *) key, (char *) value) <= 0) {
            ngx_ssl_error(NGX_LOG_EMERG, ssl->log, 0,
                          "SSL_CONF_cmd(\"%s\", \"%s\") failed", key, value);
            SSL_CONF_CTX_free(cctx);
            return NGX_ERROR;
        }
    }

    if (SSL_CONF_CTX_finish(cctx) != 1) {
        ngx_ssl_error(NGX_LOG_EMERG, ssl->log, 0,
                      "SSL_CONF_finish() failed");
        SSL_CONF_CTX_free(cctx);
        return NGX_ERROR;
    }

    SSL_CONF_CTX_free(cctx);

    return NGX_OK;
    }
#else
    ngx_log_error(NGX_LOG_EMERG, ssl->log, 0,
                  "SSL_CONF_cmd() is not available on this platform");
    return NGX_ERROR;
#endif
}


ngx_int_t
ngx_ssl_client_session_cache(ngx_conf_t *cf, ngx_ssl_t *ssl, ngx_uint_t enable)
{
    if (!enable) {
        return NGX_OK;
    }

    SSL_CTX_set_session_cache_mode(ssl->ctx,
                                   SSL_SESS_CACHE_CLIENT
                                   |SSL_SESS_CACHE_NO_INTERNAL);

    SSL_CTX_sess_set_new_cb(ssl->ctx, ngx_ssl_new_client_session);

    return NGX_OK;
}


static int
ngx_ssl_new_client_session(ngx_ssl_conn_t *ssl_conn, ngx_ssl_session_t *sess)
{
    ngx_connection_t  *c;

    c = ngx_ssl_get_connection(ssl_conn);

    if (c->ssl->save_session) {
        c->ssl->session = sess;

        c->ssl->save_session(c);

        c->ssl->session = NULL;
    }

    return 0;
}


ngx_int_t
ngx_ssl_create_connection(ngx_ssl_t *ssl, ngx_connection_t *c, ngx_uint_t flags)
{
    ngx_ssl_connection_t  *sc;

    sc = ngx_pcalloc(c->pool, sizeof(ngx_ssl_connection_t));
    if (sc == NULL) {
        return NGX_ERROR;
    }

    sc->buffer = ((flags & NGX_SSL_BUFFER) != 0);
    sc->buffer_size = ssl->buffer_size;

    sc->session_ctx = ssl->ctx;

#ifdef SSL_READ_EARLY_DATA_SUCCESS
    if (SSL_CTX_get_max_early_data(ssl->ctx)) {
        sc->try_early_data = 1;
    }
#endif

    sc->connection = SSL_new(ssl->ctx);

    if (sc->connection == NULL) {
        ngx_ssl_error(NGX_LOG_ALERT, c->log, 0, "SSL_new() failed");
        return NGX_ERROR;
    }

    if (SSL_set_fd(sc->connection, c->fd) == 0) {
        ngx_ssl_error(NGX_LOG_ALERT, c->log, 0, "SSL_set_fd() failed");
        return NGX_ERROR;
    }

    if (flags & NGX_SSL_CLIENT) {
        SSL_set_connect_state(sc->connection);

    } else {
        SSL_set_accept_state(sc->connection);

#ifdef SSL_OP_NO_RENEGOTIATION
        SSL_set_options(sc->connection, SSL_OP_NO_RENEGOTIATION);
#endif
    }

    if (SSL_set_ex_data(sc->connection, ngx_ssl_connection_index, c) == 0) {
        ngx_ssl_error(NGX_LOG_ALERT, c->log, 0, "SSL_set_ex_data() failed");
        return NGX_ERROR;
    }

    c->ssl = sc;

    return NGX_OK;
}


ngx_ssl_session_t *
ngx_ssl_get_session(ngx_connection_t *c)
{
#ifdef TLS1_3_VERSION
    if (c->ssl->session) {
        SSL_SESSION_up_ref(c->ssl->session);
        return c->ssl->session;
    }
#endif

    return SSL_get1_session(c->ssl->connection);
}


ngx_ssl_session_t *
ngx_ssl_get0_session(ngx_connection_t *c)
{
    if (c->ssl->session) {
        return c->ssl->session;
    }

    return SSL_get0_session(c->ssl->connection);
}


ngx_int_t
ngx_ssl_set_session(ngx_connection_t *c, ngx_ssl_session_t *session)
{
    if (session) {
        if (SSL_set_session(c->ssl->connection, session) == 0) {
            ngx_ssl_error(NGX_LOG_ALERT, c->log, 0, "SSL_set_session() failed");
            return NGX_ERROR;
        }
    }

    return NGX_OK;
}


ngx_int_t
ngx_ssl_handshake(ngx_connection_t *c)
{
    int        n, sslerr;
    ngx_err_t  err;
    ngx_int_t  rc;

#ifdef SSL_READ_EARLY_DATA_SUCCESS
    if (c->ssl->try_early_data) {
        return ngx_ssl_try_early_data(c);
    }
#endif

    if (c->ssl->in_ocsp) {
        return ngx_ssl_ocsp_validate(c);
    }

    ngx_ssl_clear_error(c->log);

    n = SSL_do_handshake(c->ssl->connection);

    ngx_log_debug1(NGX_LOG_DEBUG_EVENT, c->log, 0, "SSL_do_handshake: %d", n);

    if (n == 1) {

        if (ngx_handle_read_event(c->read, 0) != NGX_OK) {
            return NGX_ERROR;
        }

        if (ngx_handle_write_event(c->write, 0) != NGX_OK) {
            return NGX_ERROR;
        }

#if (NGX_DEBUG)
        ngx_ssl_handshake_log(c);
#endif

        c->recv = ngx_ssl_recv;
        c->send = ngx_ssl_write;
        c->recv_chain = ngx_ssl_recv_chain;
        c->send_chain = ngx_ssl_send_chain;

        c->read->ready = 1;
        c->write->ready = 1;

#ifndef SSL_OP_NO_RENEGOTIATION
#if OPENSSL_VERSION_NUMBER < 0x10100000L
#ifdef SSL3_FLAGS_NO_RENEGOTIATE_CIPHERS

        /* initial handshake done, disable renegotiation (CVE-2009-3555) */
        if (c->ssl->connection->s3 && SSL_is_server(c->ssl->connection)) {
            c->ssl->connection->s3->flags |= SSL3_FLAGS_NO_RENEGOTIATE_CIPHERS;
        }

#endif
#endif
#endif

#if (defined BIO_get_ktls_send && !NGX_WIN32)

        if (BIO_get_ktls_send(SSL_get_wbio(c->ssl->connection)) == 1) {
            ngx_log_debug0(NGX_LOG_DEBUG_EVENT, c->log, 0,
                           "BIO_get_ktls_send(): 1");
            c->ssl->sendfile = 1;
        }

#endif

        rc = ngx_ssl_ocsp_validate(c);

        if (rc == NGX_ERROR) {
            return NGX_ERROR;
        }

        if (rc == NGX_AGAIN) {
            c->read->handler = ngx_ssl_handshake_handler;
            c->write->handler = ngx_ssl_handshake_handler;
            return NGX_AGAIN;
        }

        c->ssl->handshaked = 1;

        return NGX_OK;
    }

    sslerr = SSL_get_error(c->ssl->connection, n);

    ngx_log_debug1(NGX_LOG_DEBUG_EVENT, c->log, 0, "SSL_get_error: %d", sslerr);

    if (sslerr == SSL_ERROR_WANT_READ) {
        c->read->ready = 0;
        c->read->handler = ngx_ssl_handshake_handler;
        c->write->handler = ngx_ssl_handshake_handler;

        if (ngx_handle_read_event(c->read, 0) != NGX_OK) {
            return NGX_ERROR;
        }

        if (ngx_handle_write_event(c->write, 0) != NGX_OK) {
            return NGX_ERROR;
        }

        return NGX_AGAIN;
    }

    if (sslerr == SSL_ERROR_WANT_WRITE) {
        c->write->ready = 0;
        c->read->handler = ngx_ssl_handshake_handler;
        c->write->handler = ngx_ssl_handshake_handler;

        if (ngx_handle_read_event(c->read, 0) != NGX_OK) {
            return NGX_ERROR;
        }

        if (ngx_handle_write_event(c->write, 0) != NGX_OK) {
            return NGX_ERROR;
        }

        return NGX_AGAIN;
    }

    err = (sslerr == SSL_ERROR_SYSCALL) ? ngx_errno : 0;

    c->ssl->no_wait_shutdown = 1;
    c->ssl->no_send_shutdown = 1;
    c->read->eof = 1;

    if (sslerr == SSL_ERROR_ZERO_RETURN || ERR_peek_error() == 0) {
        ngx_connection_error(c, err,
                             "peer closed connection in SSL handshake");

        return NGX_ERROR;
    }

    if (c->ssl->handshake_rejected) {
        ngx_connection_error(c, err, "handshake rejected");
        ERR_clear_error();

        return NGX_ERROR;
    }

    c->read->error = 1;

    ngx_ssl_connection_error(c, sslerr, err, "SSL_do_handshake() failed");

    return NGX_ERROR;
}


#ifdef SSL_READ_EARLY_DATA_SUCCESS

static ngx_int_t
ngx_ssl_try_early_data(ngx_connection_t *c)
{
    int        n, sslerr;
    u_char     buf;
    size_t     readbytes;
    ngx_err_t  err;
    ngx_int_t  rc;

    ngx_ssl_clear_error(c->log);

    readbytes = 0;

    n = SSL_read_early_data(c->ssl->connection, &buf, 1, &readbytes);

    ngx_log_debug2(NGX_LOG_DEBUG_EVENT, c->log, 0,
                   "SSL_read_early_data: %d, %uz", n, readbytes);

    if (n == SSL_READ_EARLY_DATA_FINISH) {
        c->ssl->try_early_data = 0;
        return ngx_ssl_handshake(c);
    }

    if (n == SSL_READ_EARLY_DATA_SUCCESS) {

        if (ngx_handle_read_event(c->read, 0) != NGX_OK) {
            return NGX_ERROR;
        }

        if (ngx_handle_write_event(c->write, 0) != NGX_OK) {
            return NGX_ERROR;
        }

#if (NGX_DEBUG)
        ngx_ssl_handshake_log(c);
#endif

        c->ssl->try_early_data = 0;

        c->ssl->early_buf = buf;
        c->ssl->early_preread = 1;

        c->ssl->in_early = 1;

        c->recv = ngx_ssl_recv;
        c->send = ngx_ssl_write;
        c->recv_chain = ngx_ssl_recv_chain;
        c->send_chain = ngx_ssl_send_chain;

        c->read->ready = 1;
        c->write->ready = 1;

#if (defined BIO_get_ktls_send && !NGX_WIN32)

        if (BIO_get_ktls_send(SSL_get_wbio(c->ssl->connection)) == 1) {
            ngx_log_debug0(NGX_LOG_DEBUG_EVENT, c->log, 0,
                           "BIO_get_ktls_send(): 1");
            c->ssl->sendfile = 1;
        }

#endif

        rc = ngx_ssl_ocsp_validate(c);

        if (rc == NGX_ERROR) {
            return NGX_ERROR;
        }

        if (rc == NGX_AGAIN) {
            c->read->handler = ngx_ssl_handshake_handler;
            c->write->handler = ngx_ssl_handshake_handler;
            return NGX_AGAIN;
        }

        c->ssl->handshaked = 1;

        return NGX_OK;
    }

    /* SSL_READ_EARLY_DATA_ERROR */

    sslerr = SSL_get_error(c->ssl->connection, n);

    ngx_log_debug1(NGX_LOG_DEBUG_EVENT, c->log, 0, "SSL_get_error: %d", sslerr);

    if (sslerr == SSL_ERROR_WANT_READ) {
        c->read->ready = 0;
        c->read->handler = ngx_ssl_handshake_handler;
        c->write->handler = ngx_ssl_handshake_handler;

        if (ngx_handle_read_event(c->read, 0) != NGX_OK) {
            return NGX_ERROR;
        }

        if (ngx_handle_write_event(c->write, 0) != NGX_OK) {
            return NGX_ERROR;
        }

        return NGX_AGAIN;
    }

    if (sslerr == SSL_ERROR_WANT_WRITE) {
        c->write->ready = 0;
        c->read->handler = ngx_ssl_handshake_handler;
        c->write->handler = ngx_ssl_handshake_handler;

        if (ngx_handle_read_event(c->read, 0) != NGX_OK) {
            return NGX_ERROR;
        }

        if (ngx_handle_write_event(c->write, 0) != NGX_OK) {
            return NGX_ERROR;
        }

        return NGX_AGAIN;
    }

    err = (sslerr == SSL_ERROR_SYSCALL) ? ngx_errno : 0;

    c->ssl->no_wait_shutdown = 1;
    c->ssl->no_send_shutdown = 1;
    c->read->eof = 1;

    if (sslerr == SSL_ERROR_ZERO_RETURN || ERR_peek_error() == 0) {
        ngx_connection_error(c, err,
                             "peer closed connection in SSL handshake");

        return NGX_ERROR;
    }

    c->read->error = 1;

    ngx_ssl_connection_error(c, sslerr, err, "SSL_read_early_data() failed");

    return NGX_ERROR;
}

#endif


#if (NGX_DEBUG)

static void
ngx_ssl_handshake_log(ngx_connection_t *c)
{
    char         buf[129], *s, *d;
#if OPENSSL_VERSION_NUMBER >= 0x10000000L
    const
#endif
    SSL_CIPHER  *cipher;

    if (!(c->log->log_level & NGX_LOG_DEBUG_EVENT)) {
        return;
    }

    cipher = SSL_get_current_cipher(c->ssl->connection);

    if (cipher) {
        SSL_CIPHER_description(cipher, &buf[1], 128);

        for (s = &buf[1], d = buf; *s; s++) {
            if (*s == ' ' && *d == ' ') {
                continue;
            }

            if (*s == LF || *s == CR) {
                continue;
            }

            *++d = *s;
        }

        if (*d != ' ') {
            d++;
        }

        *d = '\0';

        ngx_log_debug2(NGX_LOG_DEBUG_EVENT, c->log, 0,
                       "SSL: %s, cipher: \"%s\"",
                       SSL_get_version(c->ssl->connection), &buf[1]);

        if (SSL_session_reused(c->ssl->connection)) {
            ngx_log_debug0(NGX_LOG_DEBUG_EVENT, c->log, 0,
                           "SSL reused session");
        }

    } else {
        ngx_log_debug0(NGX_LOG_DEBUG_EVENT, c->log, 0,
                       "SSL no shared ciphers");
    }
}

#endif


static void
ngx_ssl_handshake_handler(ngx_event_t *ev)
{
    ngx_connection_t  *c;

    c = ev->data;

    ngx_log_debug1(NGX_LOG_DEBUG_EVENT, c->log, 0,
                   "SSL handshake handler: %d", ev->write);

    if (ev->timedout) {
        c->ssl->handler(c);
        return;
    }

    if (ngx_ssl_handshake(c) == NGX_AGAIN) {
        return;
    }

    c->ssl->handler(c);
}


ssize_t
ngx_ssl_recv_chain(ngx_connection_t *c, ngx_chain_t *cl, off_t limit)
{
    u_char     *last;
    ssize_t     n, bytes, size;
    ngx_buf_t  *b;

    bytes = 0;

    b = cl->buf;
    last = b->last;

    for ( ;; ) {
        size = b->end - last;

        if (limit) {
            if (bytes >= limit) {
                return bytes;
            }

            if (bytes + size > limit) {
                size = (ssize_t) (limit - bytes);
            }
        }

        n = ngx_ssl_recv(c, last, size);

        if (n > 0) {
            last += n;
            bytes += n;

            if (!c->read->ready) {
                return bytes;
            }

            if (last == b->end) {
                cl = cl->next;

                if (cl == NULL) {
                    return bytes;
                }

                b = cl->buf;
                last = b->last;
            }

            continue;
        }

        if (bytes) {

            if (n == 0 || n == NGX_ERROR) {
                c->read->ready = 1;
            }

            return bytes;
        }

        return n;
    }
}


ssize_t
ngx_ssl_recv(ngx_connection_t *c, u_char *buf, size_t size)
{
    int  n, bytes;

#ifdef SSL_READ_EARLY_DATA_SUCCESS
    if (c->ssl->in_early) {
        return ngx_ssl_recv_early(c, buf, size);
    }
#endif

    if (c->ssl->last == NGX_ERROR) {
        c->read->error = 1;
        return NGX_ERROR;
    }

    if (c->ssl->last == NGX_DONE) {
        c->read->ready = 0;
        c->read->eof = 1;
        return 0;
    }

    bytes = 0;

    ngx_ssl_clear_error(c->log);

    /*
     * SSL_read() may return data in parts, so try to read
     * until SSL_read() would return no data
     */

    for ( ;; ) {

        n = SSL_read(c->ssl->connection, buf, size);

        ngx_log_debug1(NGX_LOG_DEBUG_EVENT, c->log, 0, "SSL_read: %d", n);

        if (n > 0) {
            bytes += n;
        }

        c->ssl->last = ngx_ssl_handle_recv(c, n);

        if (c->ssl->last == NGX_OK) {

            size -= n;

            if (size == 0) {
                c->read->ready = 1;

                if (c->read->available >= 0) {
                    c->read->available -= bytes;

                    /*
                     * there can be data buffered at SSL layer,
                     * so we post an event to continue reading on the next
                     * iteration of the event loop
                     */

                    if (c->read->available < 0) {
                        c->read->available = 0;
                        c->read->ready = 0;

                        if (c->read->posted) {
                            ngx_delete_posted_event(c->read);
                        }

                        ngx_post_event(c->read, &ngx_posted_next_events);
                    }

                    ngx_log_debug1(NGX_LOG_DEBUG_EVENT, c->log, 0,
                                   "SSL_read: avail:%d", c->read->available);

                } else {

#if (NGX_HAVE_FIONREAD)

                    if (ngx_socket_nread(c->fd, &c->read->available) == -1) {
                        c->read->error = 1;
                        ngx_connection_error(c, ngx_socket_errno,
                                             ngx_socket_nread_n " failed");
                        return NGX_ERROR;
                    }

                    ngx_log_debug1(NGX_LOG_DEBUG_EVENT, c->log, 0,
                                   "SSL_read: avail:%d", c->read->available);

#endif
                }

                return bytes;
            }

            buf += n;

            continue;
        }

        if (bytes) {
            if (c->ssl->last != NGX_AGAIN) {
                c->read->ready = 1;
            }

            return bytes;
        }

        switch (c->ssl->last) {

        case NGX_DONE:
            c->read->ready = 0;
            c->read->eof = 1;
            return 0;

        case NGX_ERROR:
            c->read->error = 1;

            /* fall through */

        case NGX_AGAIN:
            return c->ssl->last;
        }
    }
}


#ifdef SSL_READ_EARLY_DATA_SUCCESS

static ssize_t
ngx_ssl_recv_early(ngx_connection_t *c, u_char *buf, size_t size)
{
    int        n, bytes;
    size_t     readbytes;

    if (c->ssl->last == NGX_ERROR) {
        c->read->error = 1;
        return NGX_ERROR;
    }

    if (c->ssl->last == NGX_DONE) {
        c->read->ready = 0;
        c->read->eof = 1;
        return 0;
    }

    bytes = 0;

    ngx_ssl_clear_error(c->log);

    if (c->ssl->early_preread) {

        if (size == 0) {
            c->read->ready = 0;
            c->read->eof = 1;
            return 0;
        }

        *buf = c->ssl->early_buf;

        c->ssl->early_preread = 0;

        bytes = 1;
        size -= 1;
        buf += 1;
    }

    if (c->ssl->write_blocked) {
        return NGX_AGAIN;
    }

    /*
     * SSL_read_early_data() may return data in parts, so try to read
     * until SSL_read_early_data() would return no data
     */

    for ( ;; ) {

        readbytes = 0;

        n = SSL_read_early_data(c->ssl->connection, buf, size, &readbytes);

        ngx_log_debug2(NGX_LOG_DEBUG_EVENT, c->log, 0,
                       "SSL_read_early_data: %d, %uz", n, readbytes);

        if (n == SSL_READ_EARLY_DATA_SUCCESS) {

            c->ssl->last = ngx_ssl_handle_recv(c, 1);

            bytes += readbytes;
            size -= readbytes;

            if (size == 0) {
                c->read->ready = 1;
                return bytes;
            }

            buf += readbytes;

            continue;
        }

        if (n == SSL_READ_EARLY_DATA_FINISH) {

            c->ssl->last = ngx_ssl_handle_recv(c, 1);
            c->ssl->in_early = 0;

            if (bytes) {
                c->read->ready = 1;
                return bytes;
            }

            return ngx_ssl_recv(c, buf, size);
        }

        /* SSL_READ_EARLY_DATA_ERROR */

        c->ssl->last = ngx_ssl_handle_recv(c, 0);

        if (bytes) {
            if (c->ssl->last != NGX_AGAIN) {
                c->read->ready = 1;
            }

            return bytes;
        }

        switch (c->ssl->last) {

        case NGX_DONE:
            c->read->ready = 0;
            c->read->eof = 1;
            return 0;

        case NGX_ERROR:
            c->read->error = 1;

            /* fall through */

        case NGX_AGAIN:
            return c->ssl->last;
        }
    }
}

#endif


static ngx_int_t
ngx_ssl_handle_recv(ngx_connection_t *c, int n)
{
    int        sslerr;
    ngx_err_t  err;

#ifndef SSL_OP_NO_RENEGOTIATION

    if (c->ssl->renegotiation) {
        /*
         * disable renegotiation (CVE-2009-3555):
         * OpenSSL (at least up to 0.9.8l) does not handle disabled
         * renegotiation gracefully, so drop connection here
         */

        ngx_log_error(NGX_LOG_NOTICE, c->log, 0, "SSL renegotiation disabled");

        while (ERR_peek_error()) {
            ngx_ssl_error(NGX_LOG_DEBUG, c->log, 0,
                          "ignoring stale global SSL error");
        }

        ERR_clear_error();

        c->ssl->no_wait_shutdown = 1;
        c->ssl->no_send_shutdown = 1;

        return NGX_ERROR;
    }

#endif

    if (n > 0) {

        if (c->ssl->saved_write_handler) {

            c->write->handler = c->ssl->saved_write_handler;
            c->ssl->saved_write_handler = NULL;
            c->write->ready = 1;

            if (ngx_handle_write_event(c->write, 0) != NGX_OK) {
                return NGX_ERROR;
            }

            ngx_post_event(c->write, &ngx_posted_events);
        }

        return NGX_OK;
    }

    sslerr = SSL_get_error(c->ssl->connection, n);

    err = (sslerr == SSL_ERROR_SYSCALL) ? ngx_errno : 0;

    ngx_log_debug1(NGX_LOG_DEBUG_EVENT, c->log, 0, "SSL_get_error: %d", sslerr);

    if (sslerr == SSL_ERROR_WANT_READ) {

        if (c->ssl->saved_write_handler) {

            c->write->handler = c->ssl->saved_write_handler;
            c->ssl->saved_write_handler = NULL;
            c->write->ready = 1;

            if (ngx_handle_write_event(c->write, 0) != NGX_OK) {
                return NGX_ERROR;
            }

            ngx_post_event(c->write, &ngx_posted_events);
        }

        c->read->ready = 0;
        return NGX_AGAIN;
    }

    if (sslerr == SSL_ERROR_WANT_WRITE) {

        ngx_log_debug0(NGX_LOG_DEBUG_EVENT, c->log, 0,
                       "SSL_read: want write");

        c->write->ready = 0;

        if (ngx_handle_write_event(c->write, 0) != NGX_OK) {
            return NGX_ERROR;
        }

        /*
         * we do not set the timer because there is already the read event timer
         */

        if (c->ssl->saved_write_handler == NULL) {
            c->ssl->saved_write_handler = c->write->handler;
            c->write->handler = ngx_ssl_write_handler;
        }

        return NGX_AGAIN;
    }

    c->ssl->no_wait_shutdown = 1;
    c->ssl->no_send_shutdown = 1;

    if (sslerr == SSL_ERROR_ZERO_RETURN || ERR_peek_error() == 0) {
        ngx_log_debug0(NGX_LOG_DEBUG_EVENT, c->log, 0,
                       "peer shutdown SSL cleanly");
        return NGX_DONE;
    }

    ngx_ssl_connection_error(c, sslerr, err, "SSL_read() failed");

    return NGX_ERROR;
}


static void
ngx_ssl_write_handler(ngx_event_t *wev)
{
    ngx_connection_t  *c;

    c = wev->data;

    ngx_log_debug0(NGX_LOG_DEBUG_EVENT, c->log, 0, "SSL write handler");

    c->read->handler(c->read);
}


/*
 * OpenSSL has no SSL_writev() so we copy several bufs into our 16K buffer
 * before the SSL_write() call to decrease a SSL overhead.
 *
 * Besides for protocols such as HTTP it is possible to always buffer
 * the output to decrease a SSL overhead some more.
 */

ngx_chain_t *
ngx_ssl_send_chain(ngx_connection_t *c, ngx_chain_t *in, off_t limit)
{
    int           n;
    ngx_uint_t    flush;
    ssize_t       send, size, file_size;
    ngx_buf_t    *buf;
    ngx_chain_t  *cl;

    if (!c->ssl->buffer) {

        while (in) {
            if (ngx_buf_special(in->buf)) {
                in = in->next;
                continue;
            }

            n = ngx_ssl_write(c, in->buf->pos, in->buf->last - in->buf->pos);

            if (n == NGX_ERROR) {
                return NGX_CHAIN_ERROR;
            }

            if (n == NGX_AGAIN) {
                return in;
            }

            in->buf->pos += n;

            if (in->buf->pos == in->buf->last) {
                in = in->next;
            }
        }

        return in;
    }


    /* the maximum limit size is the maximum int32_t value - the page size */

    if (limit == 0 || limit > (off_t) (NGX_MAX_INT32_VALUE - ngx_pagesize)) {
        limit = NGX_MAX_INT32_VALUE - ngx_pagesize;
    }

    buf = c->ssl->buf;

    if (buf == NULL) {
        buf = ngx_create_temp_buf(c->pool, c->ssl->buffer_size);
        if (buf == NULL) {
            return NGX_CHAIN_ERROR;
        }

        c->ssl->buf = buf;
    }

    if (buf->start == NULL) {
        buf->start = ngx_palloc(c->pool, c->ssl->buffer_size);
        if (buf->start == NULL) {
            return NGX_CHAIN_ERROR;
        }

        buf->pos = buf->start;
        buf->last = buf->start;
        buf->end = buf->start + c->ssl->buffer_size;
    }

    send = buf->last - buf->pos;
    flush = (in == NULL) ? 1 : buf->flush;

    for ( ;; ) {

        while (in && buf->last < buf->end && send < limit) {
            if (in->buf->last_buf || in->buf->flush) {
                flush = 1;
            }

            if (ngx_buf_special(in->buf)) {
                in = in->next;
                continue;
            }

            if (in->buf->in_file && c->ssl->sendfile) {
                flush = 1;
                break;
            }

            size = in->buf->last - in->buf->pos;

            if (size > buf->end - buf->last) {
                size = buf->end - buf->last;
            }

            if (send + size > limit) {
                size = (ssize_t) (limit - send);
            }

            ngx_log_debug1(NGX_LOG_DEBUG_EVENT, c->log, 0,
                           "SSL buf copy: %z", size);

            ngx_memcpy(buf->last, in->buf->pos, size);

            buf->last += size;
            in->buf->pos += size;
            send += size;

            if (in->buf->pos == in->buf->last) {
                in = in->next;
            }
        }

        if (!flush && send < limit && buf->last < buf->end) {
            break;
        }

        size = buf->last - buf->pos;

        if (size == 0) {

            if (in && in->buf->in_file && send < limit) {

                /* coalesce the neighbouring file bufs */

                cl = in;
                file_size = (size_t) ngx_chain_coalesce_file(&cl, limit - send);

                n = ngx_ssl_sendfile(c, in->buf, file_size);

                if (n == NGX_ERROR) {
                    return NGX_CHAIN_ERROR;
                }

                if (n == NGX_AGAIN) {
                    break;
                }

                in = ngx_chain_update_sent(in, n);

                send += n;
                flush = 0;

                continue;
            }

            buf->flush = 0;
            c->buffered &= ~NGX_SSL_BUFFERED;

            return in;
        }

        n = ngx_ssl_write(c, buf->pos, size);

        if (n == NGX_ERROR) {
            return NGX_CHAIN_ERROR;
        }

        if (n == NGX_AGAIN) {
            break;
        }

        buf->pos += n;

        if (n < size) {
            break;
        }

        flush = 0;

        buf->pos = buf->start;
        buf->last = buf->start;

        if (in == NULL || send >= limit) {
            break;
        }
    }

    buf->flush = flush;

    if (buf->pos < buf->last) {
        c->buffered |= NGX_SSL_BUFFERED;

    } else {
        c->buffered &= ~NGX_SSL_BUFFERED;
    }

    return in;
}


ssize_t
ngx_ssl_write(ngx_connection_t *c, u_char *data, size_t size)
{
    int        n, sslerr;
    ngx_err_t  err;

#ifdef SSL_READ_EARLY_DATA_SUCCESS
    if (c->ssl->in_early) {
        return ngx_ssl_write_early(c, data, size);
    }
#endif

    ngx_ssl_clear_error(c->log);

    ngx_log_debug1(NGX_LOG_DEBUG_EVENT, c->log, 0, "SSL to write: %uz", size);

    n = SSL_write(c->ssl->connection, data, size);

    ngx_log_debug1(NGX_LOG_DEBUG_EVENT, c->log, 0, "SSL_write: %d", n);

    if (n > 0) {

        if (c->ssl->saved_read_handler) {

            c->read->handler = c->ssl->saved_read_handler;
            c->ssl->saved_read_handler = NULL;
            c->read->ready = 1;

            if (ngx_handle_read_event(c->read, 0) != NGX_OK) {
                return NGX_ERROR;
            }

            ngx_post_event(c->read, &ngx_posted_events);
        }

        c->sent += n;

        return n;
    }

    sslerr = SSL_get_error(c->ssl->connection, n);

    if (sslerr == SSL_ERROR_ZERO_RETURN) {

        /*
         * OpenSSL 1.1.1 fails to return SSL_ERROR_SYSCALL if an error
         * happens during SSL_write() after close_notify alert from the
         * peer, and returns SSL_ERROR_ZERO_RETURN instead,
         * https://git.openssl.org/?p=openssl.git;a=commitdiff;h=8051ab2
         */

        sslerr = SSL_ERROR_SYSCALL;
    }

    err = (sslerr == SSL_ERROR_SYSCALL) ? ngx_errno : 0;

    ngx_log_debug1(NGX_LOG_DEBUG_EVENT, c->log, 0, "SSL_get_error: %d", sslerr);

    if (sslerr == SSL_ERROR_WANT_WRITE) {

        if (c->ssl->saved_read_handler) {

            c->read->handler = c->ssl->saved_read_handler;
            c->ssl->saved_read_handler = NULL;
            c->read->ready = 1;

            if (ngx_handle_read_event(c->read, 0) != NGX_OK) {
                return NGX_ERROR;
            }

            ngx_post_event(c->read, &ngx_posted_events);
        }

        c->write->ready = 0;
        return NGX_AGAIN;
    }

    if (sslerr == SSL_ERROR_WANT_READ) {

        ngx_log_debug0(NGX_LOG_DEBUG_EVENT, c->log, 0,
                       "SSL_write: want read");

        c->read->ready = 0;

        if (ngx_handle_read_event(c->read, 0) != NGX_OK) {
            return NGX_ERROR;
        }

        /*
         * we do not set the timer because there is already
         * the write event timer
         */

        if (c->ssl->saved_read_handler == NULL) {
            c->ssl->saved_read_handler = c->read->handler;
            c->read->handler = ngx_ssl_read_handler;
        }

        return NGX_AGAIN;
    }

    c->ssl->no_wait_shutdown = 1;
    c->ssl->no_send_shutdown = 1;
    c->write->error = 1;

    ngx_ssl_connection_error(c, sslerr, err, "SSL_write() failed");

    return NGX_ERROR;
}


#ifdef SSL_READ_EARLY_DATA_SUCCESS

static ssize_t
ngx_ssl_write_early(ngx_connection_t *c, u_char *data, size_t size)
{
    int        n, sslerr;
    size_t     written;
    ngx_err_t  err;

    ngx_ssl_clear_error(c->log);

    ngx_log_debug1(NGX_LOG_DEBUG_EVENT, c->log, 0, "SSL to write: %uz", size);

    written = 0;

    n = SSL_write_early_data(c->ssl->connection, data, size, &written);

    ngx_log_debug2(NGX_LOG_DEBUG_EVENT, c->log, 0,
                   "SSL_write_early_data: %d, %uz", n, written);

    if (n > 0) {

        if (c->ssl->saved_read_handler) {

            c->read->handler = c->ssl->saved_read_handler;
            c->ssl->saved_read_handler = NULL;
            c->read->ready = 1;

            if (ngx_handle_read_event(c->read, 0) != NGX_OK) {
                return NGX_ERROR;
            }

            ngx_post_event(c->read, &ngx_posted_events);
        }

        if (c->ssl->write_blocked) {
            c->ssl->write_blocked = 0;
            ngx_post_event(c->read, &ngx_posted_events);
        }

        c->sent += written;

        return written;
    }

    sslerr = SSL_get_error(c->ssl->connection, n);

    err = (sslerr == SSL_ERROR_SYSCALL) ? ngx_errno : 0;

    ngx_log_debug1(NGX_LOG_DEBUG_EVENT, c->log, 0, "SSL_get_error: %d", sslerr);

    if (sslerr == SSL_ERROR_WANT_WRITE) {

        ngx_log_debug0(NGX_LOG_DEBUG_EVENT, c->log, 0,
                       "SSL_write_early_data: want write");

        if (c->ssl->saved_read_handler) {

            c->read->handler = c->ssl->saved_read_handler;
            c->ssl->saved_read_handler = NULL;
            c->read->ready = 1;

            if (ngx_handle_read_event(c->read, 0) != NGX_OK) {
                return NGX_ERROR;
            }

            ngx_post_event(c->read, &ngx_posted_events);
        }

        /*
         * OpenSSL 1.1.1a fails to handle SSL_read_early_data()
         * if an SSL_write_early_data() call blocked on writing,
         * see https://github.com/openssl/openssl/issues/7757
         */

        c->ssl->write_blocked = 1;

        c->write->ready = 0;
        return NGX_AGAIN;
    }

    if (sslerr == SSL_ERROR_WANT_READ) {

        ngx_log_debug0(NGX_LOG_DEBUG_EVENT, c->log, 0,
                       "SSL_write_early_data: want read");

        c->read->ready = 0;

        if (ngx_handle_read_event(c->read, 0) != NGX_OK) {
            return NGX_ERROR;
        }

        /*
         * we do not set the timer because there is already
         * the write event timer
         */

        if (c->ssl->saved_read_handler == NULL) {
            c->ssl->saved_read_handler = c->read->handler;
            c->read->handler = ngx_ssl_read_handler;
        }

        return NGX_AGAIN;
    }

    c->ssl->no_wait_shutdown = 1;
    c->ssl->no_send_shutdown = 1;
    c->write->error = 1;

    ngx_ssl_connection_error(c, sslerr, err, "SSL_write_early_data() failed");

    return NGX_ERROR;
}

#endif


static ssize_t
ngx_ssl_sendfile(ngx_connection_t *c, ngx_buf_t *file, size_t size)
{
#if (defined BIO_get_ktls_send && !NGX_WIN32)

    int        sslerr, flags;
    ssize_t    n;
    ngx_err_t  err;

    ngx_ssl_clear_error(c->log);

    ngx_log_debug2(NGX_LOG_DEBUG_EVENT, c->log, 0,
                   "SSL to sendfile: @%O %uz",
                   file->file_pos, size);

    ngx_set_errno(0);

#if (NGX_HAVE_SENDFILE_NODISKIO)

    flags = (c->busy_count <= 2) ? SF_NODISKIO : 0;

    if (file->file->directio) {
        flags |= SF_NOCACHE;
    }

#else
    flags = 0;
#endif

    n = SSL_sendfile(c->ssl->connection, file->file->fd, file->file_pos,
                     size, flags);

    ngx_log_debug1(NGX_LOG_DEBUG_EVENT, c->log, 0, "SSL_sendfile: %d", n);

    if (n > 0) {

        if (c->ssl->saved_read_handler) {

            c->read->handler = c->ssl->saved_read_handler;
            c->ssl->saved_read_handler = NULL;
            c->read->ready = 1;

            if (ngx_handle_read_event(c->read, 0) != NGX_OK) {
                return NGX_ERROR;
            }

            ngx_post_event(c->read, &ngx_posted_events);
        }

#if (NGX_HAVE_SENDFILE_NODISKIO)
        c->busy_count = 0;
#endif

        c->sent += n;

        return n;
    }

    if (n == 0) {

        /*
         * if sendfile returns zero, then someone has truncated the file,
         * so the offset became beyond the end of the file
         */

        ngx_log_error(NGX_LOG_ALERT, c->log, 0,
                      "SSL_sendfile() reported that \"%s\" was truncated at %O",
                      file->file->name.data, file->file_pos);

        return NGX_ERROR;
    }

    sslerr = SSL_get_error(c->ssl->connection, n);

    if (sslerr == SSL_ERROR_ZERO_RETURN) {

        /*
         * OpenSSL fails to return SSL_ERROR_SYSCALL if an error
         * happens during writing after close_notify alert from the
         * peer, and returns SSL_ERROR_ZERO_RETURN instead
         */

        sslerr = SSL_ERROR_SYSCALL;
    }

    if (sslerr == SSL_ERROR_SSL
        && ERR_GET_REASON(ERR_peek_error()) == SSL_R_UNINITIALIZED
        && ngx_errno != 0)
    {
        /*
         * OpenSSL fails to return SSL_ERROR_SYSCALL if an error
         * happens in sendfile(), and returns SSL_ERROR_SSL with
         * SSL_R_UNINITIALIZED reason instead
         */

        sslerr = SSL_ERROR_SYSCALL;
    }

    err = (sslerr == SSL_ERROR_SYSCALL) ? ngx_errno : 0;

    ngx_log_debug1(NGX_LOG_DEBUG_EVENT, c->log, 0, "SSL_get_error: %d", sslerr);

    if (sslerr == SSL_ERROR_WANT_WRITE) {

        if (c->ssl->saved_read_handler) {

            c->read->handler = c->ssl->saved_read_handler;
            c->ssl->saved_read_handler = NULL;
            c->read->ready = 1;

            if (ngx_handle_read_event(c->read, 0) != NGX_OK) {
                return NGX_ERROR;
            }

            ngx_post_event(c->read, &ngx_posted_events);
        }

#if (NGX_HAVE_SENDFILE_NODISKIO)

        if (ngx_errno == EBUSY) {
            c->busy_count++;

            ngx_log_debug1(NGX_LOG_DEBUG_EVENT, c->log, 0,
                           "SSL_sendfile() busy, count:%d", c->busy_count);

            if (c->write->posted) {
                ngx_delete_posted_event(c->write);
            }

            ngx_post_event(c->write, &ngx_posted_next_events);
        }

#endif

        c->write->ready = 0;
        return NGX_AGAIN;
    }

    if (sslerr == SSL_ERROR_WANT_READ) {

        ngx_log_debug0(NGX_LOG_DEBUG_EVENT, c->log, 0,
                       "SSL_sendfile: want read");

        c->read->ready = 0;

        if (ngx_handle_read_event(c->read, 0) != NGX_OK) {
            return NGX_ERROR;
        }

        /*
         * we do not set the timer because there is already
         * the write event timer
         */

        if (c->ssl->saved_read_handler == NULL) {
            c->ssl->saved_read_handler = c->read->handler;
            c->read->handler = ngx_ssl_read_handler;
        }

        return NGX_AGAIN;
    }

    c->ssl->no_wait_shutdown = 1;
    c->ssl->no_send_shutdown = 1;
    c->write->error = 1;

    ngx_ssl_connection_error(c, sslerr, err, "SSL_sendfile() failed");

#else
    ngx_log_error(NGX_LOG_ALERT, c->log, 0,
                  "SSL_sendfile() not available");
#endif

    return NGX_ERROR;
}


static void
ngx_ssl_read_handler(ngx_event_t *rev)
{
    ngx_connection_t  *c;

    c = rev->data;

    ngx_log_debug0(NGX_LOG_DEBUG_EVENT, c->log, 0, "SSL read handler");

    c->write->handler(c->write);
}


void
ngx_ssl_free_buffer(ngx_connection_t *c)
{
    if (c->ssl->buf && c->ssl->buf->start) {
        if (ngx_pfree(c->pool, c->ssl->buf->start) == NGX_OK) {
            c->ssl->buf->start = NULL;
        }
    }
}


ngx_int_t
ngx_ssl_shutdown(ngx_connection_t *c)
{
    int         n, sslerr, mode;
    ngx_int_t   rc;
    ngx_err_t   err;
    ngx_uint_t  tries;

    rc = NGX_OK;

    ngx_ssl_ocsp_cleanup(c);

    if (SSL_in_init(c->ssl->connection)) {
        /*
         * OpenSSL 1.0.2f complains if SSL_shutdown() is called during
         * an SSL handshake, while previous versions always return 0.
         * Avoid calling SSL_shutdown() if handshake wasn't completed.
         */

        goto done;
    }

    if (c->timedout || c->error || c->buffered) {
        mode = SSL_RECEIVED_SHUTDOWN|SSL_SENT_SHUTDOWN;
        SSL_set_quiet_shutdown(c->ssl->connection, 1);

    } else {
        mode = SSL_get_shutdown(c->ssl->connection);

        if (c->ssl->no_wait_shutdown) {
            mode |= SSL_RECEIVED_SHUTDOWN;
        }

        if (c->ssl->no_send_shutdown) {
            mode |= SSL_SENT_SHUTDOWN;
        }

        if (c->ssl->no_wait_shutdown && c->ssl->no_send_shutdown) {
            SSL_set_quiet_shutdown(c->ssl->connection, 1);
        }
    }

    SSL_set_shutdown(c->ssl->connection, mode);

    ngx_ssl_clear_error(c->log);

    tries = 2;

    for ( ;; ) {

        /*
         * For bidirectional shutdown, SSL_shutdown() needs to be called
         * twice: first call sends the "close notify" alert and returns 0,
         * second call waits for the peer's "close notify" alert.
         */

        n = SSL_shutdown(c->ssl->connection);

        ngx_log_debug1(NGX_LOG_DEBUG_EVENT, c->log, 0, "SSL_shutdown: %d", n);

        if (n == 1) {
            goto done;
        }

        if (n == 0 && tries-- > 1) {
            continue;
        }

        /* before 0.9.8m SSL_shutdown() returned 0 instead of -1 on errors */

        sslerr = SSL_get_error(c->ssl->connection, n);

        ngx_log_debug1(NGX_LOG_DEBUG_EVENT, c->log, 0,
                       "SSL_get_error: %d", sslerr);

        if (sslerr == SSL_ERROR_WANT_READ || sslerr == SSL_ERROR_WANT_WRITE) {
            c->read->handler = ngx_ssl_shutdown_handler;
            c->write->handler = ngx_ssl_shutdown_handler;

            if (sslerr == SSL_ERROR_WANT_READ) {
                c->read->ready = 0;

            } else {
                c->write->ready = 0;
            }

            if (ngx_handle_read_event(c->read, 0) != NGX_OK) {
                goto failed;
            }

            if (ngx_handle_write_event(c->write, 0) != NGX_OK) {
                goto failed;
            }

            ngx_add_timer(c->read, 3000);

            return NGX_AGAIN;
        }

        if (sslerr == SSL_ERROR_ZERO_RETURN || ERR_peek_error() == 0) {
            goto done;
        }

        err = (sslerr == SSL_ERROR_SYSCALL) ? ngx_errno : 0;

        ngx_ssl_connection_error(c, sslerr, err, "SSL_shutdown() failed");

        break;
    }

failed:

    rc = NGX_ERROR;

done:

    if (c->ssl->shutdown_without_free) {
        c->ssl->shutdown_without_free = 0;
        c->recv = ngx_recv;
        return rc;
    }

    SSL_free(c->ssl->connection);
    c->ssl = NULL;
    c->recv = ngx_recv;

    return rc;
}


static void
ngx_ssl_shutdown_handler(ngx_event_t *ev)
{
    ngx_connection_t           *c;
    ngx_connection_handler_pt   handler;

    c = ev->data;
    handler = c->ssl->handler;

    if (ev->timedout) {
        c->timedout = 1;
    }

    ngx_log_debug0(NGX_LOG_DEBUG_EVENT, ev->log, 0, "SSL shutdown handler");

    if (ngx_ssl_shutdown(c) == NGX_AGAIN) {
        return;
    }

    handler(c);
}


static void
ngx_ssl_connection_error(ngx_connection_t *c, int sslerr, ngx_err_t err,
    char *text)
{
    int         n;
    ngx_uint_t  level;

    level = NGX_LOG_CRIT;

    if (sslerr == SSL_ERROR_SYSCALL) {

        if (err == NGX_ECONNRESET
#if (NGX_WIN32)
            || err == NGX_ECONNABORTED
#endif
            || err == NGX_EPIPE
            || err == NGX_ENOTCONN
            || err == NGX_ETIMEDOUT
            || err == NGX_ECONNREFUSED
            || err == NGX_ENETDOWN
            || err == NGX_ENETUNREACH
            || err == NGX_EHOSTDOWN
            || err == NGX_EHOSTUNREACH)
        {
            switch (c->log_error) {

            case NGX_ERROR_IGNORE_ECONNRESET:
            case NGX_ERROR_INFO:
                level = NGX_LOG_INFO;
                break;

            case NGX_ERROR_ERR:
                level = NGX_LOG_ERR;
                break;

            default:
                break;
            }
        }

    } else if (sslerr == SSL_ERROR_SSL) {

        n = ERR_GET_REASON(ERR_peek_error());

            /* handshake failures */
        if (n == SSL_R_BAD_CHANGE_CIPHER_SPEC                        /*  103 */
#ifdef SSL_R_NO_SUITABLE_KEY_SHARE
            || n == SSL_R_NO_SUITABLE_KEY_SHARE                      /*  101 */
#endif
#ifdef SSL_R_BAD_KEY_SHARE
            || n == SSL_R_BAD_KEY_SHARE                              /*  108 */
#endif
#ifdef SSL_R_BAD_EXTENSION
            || n == SSL_R_BAD_EXTENSION                              /*  110 */
#endif
#ifdef SSL_R_NO_SUITABLE_SIGNATURE_ALGORITHM
            || n == SSL_R_NO_SUITABLE_SIGNATURE_ALGORITHM            /*  118 */
#endif
            || n == SSL_R_BLOCK_CIPHER_PAD_IS_WRONG                  /*  129 */
            || n == SSL_R_DIGEST_CHECK_FAILED                        /*  149 */
            || n == SSL_R_ERROR_IN_RECEIVED_CIPHER_LIST              /*  151 */
            || n == SSL_R_EXCESSIVE_MESSAGE_SIZE                     /*  152 */
            || n == SSL_R_HTTPS_PROXY_REQUEST                        /*  155 */
            || n == SSL_R_HTTP_REQUEST                               /*  156 */
            || n == SSL_R_LENGTH_MISMATCH                            /*  159 */
#ifdef SSL_R_NO_CIPHERS_PASSED
            || n == SSL_R_NO_CIPHERS_PASSED                          /*  182 */
#endif
            || n == SSL_R_NO_CIPHERS_SPECIFIED                       /*  183 */
#ifdef SSL_R_BAD_CIPHER
            || n == SSL_R_BAD_CIPHER                                 /*  186 */
#endif
            || n == SSL_R_NO_COMPRESSION_SPECIFIED                   /*  187 */
            || n == SSL_R_NO_SHARED_CIPHER                           /*  193 */
            || n == SSL_R_RECORD_LENGTH_MISMATCH                     /*  213 */
#ifdef SSL_R_CLIENTHELLO_TLSEXT
            || n == SSL_R_CLIENTHELLO_TLSEXT                         /*  226 */
#endif
#ifdef SSL_R_PARSE_TLSEXT
            || n == SSL_R_PARSE_TLSEXT                               /*  227 */
#endif
#ifdef SSL_R_CALLBACK_FAILED
            || n == SSL_R_CALLBACK_FAILED                            /*  234 */
#endif
#ifdef SSL_R_NO_APPLICATION_PROTOCOL
            || n == SSL_R_NO_APPLICATION_PROTOCOL                    /*  235 */
#endif
            || n == SSL_R_UNEXPECTED_MESSAGE                         /*  244 */
            || n == SSL_R_UNEXPECTED_RECORD                          /*  245 */
            || n == SSL_R_UNKNOWN_ALERT_TYPE                         /*  246 */
            || n == SSL_R_UNKNOWN_PROTOCOL                           /*  252 */
#ifdef SSL_R_NO_COMMON_SIGNATURE_ALGORITHMS
            || n == SSL_R_NO_COMMON_SIGNATURE_ALGORITHMS             /*  253 */
#endif
            || n == SSL_R_UNSUPPORTED_PROTOCOL                       /*  258 */
#ifdef SSL_R_NO_SHARED_GROUP
            || n == SSL_R_NO_SHARED_GROUP                            /*  266 */
#endif
            || n == SSL_R_WRONG_VERSION_NUMBER                       /*  267 */
            || n == SSL_R_DECRYPTION_FAILED_OR_BAD_RECORD_MAC        /*  281 */
#ifdef SSL_R_APPLICATION_DATA_AFTER_CLOSE_NOTIFY
            || n == SSL_R_APPLICATION_DATA_AFTER_CLOSE_NOTIFY        /*  291 */
#endif
#ifdef SSL_R_APPLICATION_DATA_ON_SHUTDOWN
            || n == SSL_R_APPLICATION_DATA_ON_SHUTDOWN               /*  291 */
#endif
#ifdef SSL_R_BAD_ECPOINT
            || n == SSL_R_BAD_ECPOINT                                /*  306 */
#endif
#ifdef SSL_R_RENEGOTIATE_EXT_TOO_LONG
            || n == SSL_R_RENEGOTIATE_EXT_TOO_LONG                   /*  335 */
            || n == SSL_R_RENEGOTIATION_ENCODING_ERR                 /*  336 */
            || n == SSL_R_RENEGOTIATION_MISMATCH                     /*  337 */
#endif
#ifdef SSL_R_UNSAFE_LEGACY_RENEGOTIATION_DISABLED
            || n == SSL_R_UNSAFE_LEGACY_RENEGOTIATION_DISABLED       /*  338 */
#endif
#ifdef SSL_R_SCSV_RECEIVED_WHEN_RENEGOTIATING
            || n == SSL_R_SCSV_RECEIVED_WHEN_RENEGOTIATING           /*  345 */
#endif
#ifdef SSL_R_INAPPROPRIATE_FALLBACK
            || n == SSL_R_INAPPROPRIATE_FALLBACK                     /*  373 */
#endif
#ifdef SSL_R_CERT_CB_ERROR
            || n == SSL_R_CERT_CB_ERROR                              /*  377 */
#endif
#ifdef SSL_R_VERSION_TOO_LOW
            || n == SSL_R_VERSION_TOO_LOW                            /*  396 */
#endif
#ifdef SSL_R_BAD_RECORD_TYPE
            || n == SSL_R_BAD_RECORD_TYPE                            /*  443 */
#endif
            || n == 1000 /* SSL_R_SSLV3_ALERT_CLOSE_NOTIFY */
#ifdef SSL_R_SSLV3_ALERT_UNEXPECTED_MESSAGE
            || n == SSL_R_SSLV3_ALERT_UNEXPECTED_MESSAGE             /* 1010 */
            || n == SSL_R_SSLV3_ALERT_BAD_RECORD_MAC                 /* 1020 */
            || n == SSL_R_TLSV1_ALERT_DECRYPTION_FAILED              /* 1021 */
            || n == SSL_R_TLSV1_ALERT_RECORD_OVERFLOW                /* 1022 */
            || n == SSL_R_SSLV3_ALERT_DECOMPRESSION_FAILURE          /* 1030 */
            || n == SSL_R_SSLV3_ALERT_HANDSHAKE_FAILURE              /* 1040 */
            || n == SSL_R_SSLV3_ALERT_NO_CERTIFICATE                 /* 1041 */
            || n == SSL_R_SSLV3_ALERT_BAD_CERTIFICATE                /* 1042 */
            || n == SSL_R_SSLV3_ALERT_UNSUPPORTED_CERTIFICATE        /* 1043 */
            || n == SSL_R_SSLV3_ALERT_CERTIFICATE_REVOKED            /* 1044 */
            || n == SSL_R_SSLV3_ALERT_CERTIFICATE_EXPIRED            /* 1045 */
            || n == SSL_R_SSLV3_ALERT_CERTIFICATE_UNKNOWN            /* 1046 */
            || n == SSL_R_SSLV3_ALERT_ILLEGAL_PARAMETER              /* 1047 */
            || n == SSL_R_TLSV1_ALERT_UNKNOWN_CA                     /* 1048 */
            || n == SSL_R_TLSV1_ALERT_ACCESS_DENIED                  /* 1049 */
            || n == SSL_R_TLSV1_ALERT_DECODE_ERROR                   /* 1050 */
            || n == SSL_R_TLSV1_ALERT_DECRYPT_ERROR                  /* 1051 */
            || n == SSL_R_TLSV1_ALERT_EXPORT_RESTRICTION             /* 1060 */
            || n == SSL_R_TLSV1_ALERT_PROTOCOL_VERSION               /* 1070 */
            || n == SSL_R_TLSV1_ALERT_INSUFFICIENT_SECURITY          /* 1071 */
            || n == SSL_R_TLSV1_ALERT_INTERNAL_ERROR                 /* 1080 */
            || n == SSL_R_TLSV1_ALERT_USER_CANCELLED                 /* 1090 */
            || n == SSL_R_TLSV1_ALERT_NO_RENEGOTIATION               /* 1100 */
#endif
            )
        {
            switch (c->log_error) {

            case NGX_ERROR_IGNORE_ECONNRESET:
            case NGX_ERROR_INFO:
                level = NGX_LOG_INFO;
                break;

            case NGX_ERROR_ERR:
                level = NGX_LOG_ERR;
                break;

            default:
                break;
            }
        }
    }

    ngx_ssl_error(level, c->log, err, text);
}


static void
ngx_ssl_clear_error(ngx_log_t *log)
{
    while (ERR_peek_error()) {
        ngx_ssl_error(NGX_LOG_ALERT, log, 0, "ignoring stale global SSL error");
    }

    ERR_clear_error();
}


void ngx_cdecl
ngx_ssl_error(ngx_uint_t level, ngx_log_t *log, ngx_err_t err, char *fmt, ...)
{
    int          flags;
    u_long       n;
    va_list      args;
    u_char      *p, *last;
    u_char       errstr[NGX_MAX_CONF_ERRSTR];
    const char  *data;

    last = errstr + NGX_MAX_CONF_ERRSTR;

    va_start(args, fmt);
    p = ngx_vslprintf(errstr, last - 1, fmt, args);
    va_end(args);

    if (ERR_peek_error()) {
        p = ngx_cpystrn(p, (u_char *) " (SSL:", last - p);

        for ( ;; ) {

            n = ERR_peek_error_data(&data, &flags);

            if (n == 0) {
                break;
            }

            /* ERR_error_string_n() requires at least one byte */

            if (p >= last - 1) {
                goto next;
            }

            *p++ = ' ';

            ERR_error_string_n(n, (char *) p, last - p);

            while (p < last && *p) {
                p++;
            }

            if (p < last && *data && (flags & ERR_TXT_STRING)) {
                *p++ = ':';
                p = ngx_cpystrn(p, (u_char *) data, last - p);
            }

        next:

            (void) ERR_get_error();
        }

        if (p < last) {
            *p++ = ')';
        }
    }

    ngx_log_error(level, log, err, "%*s", p - errstr, errstr);
}


ngx_int_t
ngx_ssl_session_cache(ngx_ssl_t *ssl, ngx_str_t *sess_ctx,
    ngx_array_t *certificates, ssize_t builtin_session_cache,
    ngx_shm_zone_t *shm_zone, time_t timeout)
{
    long  cache_mode;

    SSL_CTX_set_timeout(ssl->ctx, (long) timeout);

    if (ngx_ssl_session_id_context(ssl, sess_ctx, certificates) != NGX_OK) {
        return NGX_ERROR;
    }

    if (builtin_session_cache == NGX_SSL_NO_SCACHE) {
        SSL_CTX_set_session_cache_mode(ssl->ctx, SSL_SESS_CACHE_OFF);
        return NGX_OK;
    }

    if (builtin_session_cache == NGX_SSL_NONE_SCACHE) {

        /*
         * If the server explicitly says that it does not support
         * session reuse (see SSL_SESS_CACHE_OFF above), then
         * Outlook Express fails to upload a sent email to
         * the Sent Items folder on the IMAP server via a separate IMAP
         * connection in the background.  Therefore we have a special
         * mode (SSL_SESS_CACHE_SERVER|SSL_SESS_CACHE_NO_INTERNAL_STORE)
         * where the server pretends that it supports session reuse,
         * but it does not actually store any session.
         */

        SSL_CTX_set_session_cache_mode(ssl->ctx,
                                       SSL_SESS_CACHE_SERVER
                                       |SSL_SESS_CACHE_NO_AUTO_CLEAR
                                       |SSL_SESS_CACHE_NO_INTERNAL_STORE);

        SSL_CTX_sess_set_cache_size(ssl->ctx, 1);

        return NGX_OK;
    }

    cache_mode = SSL_SESS_CACHE_SERVER;

    if (shm_zone && builtin_session_cache == NGX_SSL_NO_BUILTIN_SCACHE) {
        cache_mode |= SSL_SESS_CACHE_NO_INTERNAL;
    }

    SSL_CTX_set_session_cache_mode(ssl->ctx, cache_mode);

    if (builtin_session_cache != NGX_SSL_NO_BUILTIN_SCACHE) {

        if (builtin_session_cache != NGX_SSL_DFLT_BUILTIN_SCACHE) {
            SSL_CTX_sess_set_cache_size(ssl->ctx, builtin_session_cache);
        }
    }

    if (shm_zone) {
        SSL_CTX_sess_set_new_cb(ssl->ctx, ngx_ssl_new_session);
        SSL_CTX_sess_set_get_cb(ssl->ctx, ngx_ssl_get_cached_session);
        SSL_CTX_sess_set_remove_cb(ssl->ctx, ngx_ssl_remove_session);

        if (SSL_CTX_set_ex_data(ssl->ctx, ngx_ssl_session_cache_index, shm_zone)
            == 0)
        {
            ngx_ssl_error(NGX_LOG_EMERG, ssl->log, 0,
                          "SSL_CTX_set_ex_data() failed");
            return NGX_ERROR;
        }
    }

    return NGX_OK;
}


static ngx_int_t
ngx_ssl_session_id_context(ngx_ssl_t *ssl, ngx_str_t *sess_ctx,
    ngx_array_t *certificates)
{
    int                   n, i;
    X509                 *cert;
    X509_NAME            *name;
    ngx_str_t            *certs;
    ngx_uint_t            k;
    EVP_MD_CTX           *md;
    unsigned int          len;
    STACK_OF(X509_NAME)  *list;
    u_char                buf[EVP_MAX_MD_SIZE];

    /*
     * Session ID context is set based on the string provided,
     * the server certificates, and the client CA list.
     */

    md = EVP_MD_CTX_create();
    if (md == NULL) {
        return NGX_ERROR;
    }

    if (EVP_DigestInit_ex(md, EVP_sha1(), NULL) == 0) {
        ngx_ssl_error(NGX_LOG_EMERG, ssl->log, 0,
                      "EVP_DigestInit_ex() failed");
        goto failed;
    }

    if (EVP_DigestUpdate(md, sess_ctx->data, sess_ctx->len) == 0) {
        ngx_ssl_error(NGX_LOG_EMERG, ssl->log, 0,
                      "EVP_DigestUpdate() failed");
        goto failed;
    }

    for (cert = SSL_CTX_get_ex_data(ssl->ctx, ngx_ssl_certificate_index);
         cert;
         cert = X509_get_ex_data(cert, ngx_ssl_next_certificate_index))
    {
        if (X509_digest(cert, EVP_sha1(), buf, &len) == 0) {
            ngx_ssl_error(NGX_LOG_EMERG, ssl->log, 0,
                          "X509_digest() failed");
            goto failed;
        }

        if (EVP_DigestUpdate(md, buf, len) == 0) {
            ngx_ssl_error(NGX_LOG_EMERG, ssl->log, 0,
                          "EVP_DigestUpdate() failed");
            goto failed;
        }
    }

    if (SSL_CTX_get_ex_data(ssl->ctx, ngx_ssl_certificate_index) == NULL
        && certificates != NULL)
    {
        /*
         * If certificates are loaded dynamically, we use certificate
         * names as specified in the configuration (with variables).
         */

        certs = certificates->elts;
        for (k = 0; k < certificates->nelts; k++) {

            if (EVP_DigestUpdate(md, certs[k].data, certs[k].len) == 0) {
                ngx_ssl_error(NGX_LOG_EMERG, ssl->log, 0,
                              "EVP_DigestUpdate() failed");
                goto failed;
            }
        }
    }

    list = SSL_CTX_get_client_CA_list(ssl->ctx);

    if (list != NULL) {
        n = sk_X509_NAME_num(list);

        for (i = 0; i < n; i++) {
            name = sk_X509_NAME_value(list, i);

            if (X509_NAME_digest(name, EVP_sha1(), buf, &len) == 0) {
                ngx_ssl_error(NGX_LOG_EMERG, ssl->log, 0,
                              "X509_NAME_digest() failed");
                goto failed;
            }

            if (EVP_DigestUpdate(md, buf, len) == 0) {
                ngx_ssl_error(NGX_LOG_EMERG, ssl->log, 0,
                              "EVP_DigestUpdate() failed");
                goto failed;
            }
        }
    }

    if (EVP_DigestFinal_ex(md, buf, &len) == 0) {
        ngx_ssl_error(NGX_LOG_EMERG, ssl->log, 0,
                      "EVP_DigestFinal_ex() failed");
        goto failed;
    }

    EVP_MD_CTX_destroy(md);

    if (SSL_CTX_set_session_id_context(ssl->ctx, buf, len) == 0) {
        ngx_ssl_error(NGX_LOG_EMERG, ssl->log, 0,
                      "SSL_CTX_set_session_id_context() failed");
        return NGX_ERROR;
    }

    return NGX_OK;

failed:

    EVP_MD_CTX_destroy(md);

    return NGX_ERROR;
}


ngx_int_t
ngx_ssl_session_cache_init(ngx_shm_zone_t *shm_zone, void *data)
{
    size_t                    len;
    ngx_slab_pool_t          *shpool;
    ngx_ssl_session_cache_t  *cache;

    if (data) {
        shm_zone->data = data;
        return NGX_OK;
    }

    shpool = (ngx_slab_pool_t *) shm_zone->shm.addr;

    if (shm_zone->shm.exists) {
        shm_zone->data = shpool->data;
        return NGX_OK;
    }

    cache = ngx_slab_alloc(shpool, sizeof(ngx_ssl_session_cache_t));
    if (cache == NULL) {
        return NGX_ERROR;
    }

    shpool->data = cache;
    shm_zone->data = cache;

    ngx_rbtree_init(&cache->session_rbtree, &cache->sentinel,
                    ngx_ssl_session_rbtree_insert_value);

    ngx_queue_init(&cache->expire_queue);

    cache->ticket_keys[0].expire = 0;
    cache->ticket_keys[1].expire = 0;
    cache->ticket_keys[2].expire = 0;

    cache->fail_time = 0;

    len = sizeof(" in SSL session shared cache \"\"") + shm_zone->shm.name.len;

    shpool->log_ctx = ngx_slab_alloc(shpool, len);
    if (shpool->log_ctx == NULL) {
        return NGX_ERROR;
    }

    ngx_sprintf(shpool->log_ctx, " in SSL session shared cache \"%V\"%Z",
                &shm_zone->shm.name);

    shpool->log_nomem = 0;

    return NGX_OK;
}


/*
 * The length of the session id is 16 bytes for SSLv2 sessions and
 * between 1 and 32 bytes for SSLv3 and TLS, typically 32 bytes.
 * Typical length of the external ASN1 representation of a session
 * is about 150 bytes plus SNI server name.
 *
 * On 32-bit platforms we allocate an rbtree node, a session id, and
 * an ASN1 representation in a single allocation, it typically takes
 * 256 bytes.
 *
 * On 64-bit platforms we allocate separately an rbtree node + session_id,
 * and an ASN1 representation, they take accordingly 128 and 256 bytes.
 *
 * OpenSSL's i2d_SSL_SESSION() and d2i_SSL_SESSION are slow,
 * so they are outside the code locked by shared pool mutex
 */

static int
ngx_ssl_new_session(ngx_ssl_conn_t *ssl_conn, ngx_ssl_session_t *sess)
{
    int                       len;
    u_char                   *p, *session_id;
    size_t                    n;
    uint32_t                  hash;
    SSL_CTX                  *ssl_ctx;
    unsigned int              session_id_length;
    ngx_shm_zone_t           *shm_zone;
    ngx_connection_t         *c;
    ngx_slab_pool_t          *shpool;
    ngx_ssl_sess_id_t        *sess_id;
    ngx_ssl_session_cache_t  *cache;
    u_char                    buf[NGX_SSL_MAX_SESSION_SIZE];

#ifdef TLS1_3_VERSION

    /*
     * OpenSSL tries to save TLSv1.3 sessions into session cache
     * even when using tickets for stateless session resumption,
     * "because some applications just want to know about the creation
     * of a session"; do not cache such sessions
     */

    if (SSL_version(ssl_conn) == TLS1_3_VERSION
        && (SSL_get_options(ssl_conn) & SSL_OP_NO_TICKET) == 0)
    {
        return 0;
    }

#endif

    len = i2d_SSL_SESSION(sess, NULL);

    /* do not cache too big session */

    if (len > NGX_SSL_MAX_SESSION_SIZE) {
        return 0;
    }

    p = buf;
    i2d_SSL_SESSION(sess, &p);

    session_id = (u_char *) SSL_SESSION_get_id(sess, &session_id_length);

    /* do not cache sessions with too long session id */

    if (session_id_length > 32) {
        return 0;
    }

    c = ngx_ssl_get_connection(ssl_conn);

    ssl_ctx = c->ssl->session_ctx;
    shm_zone = SSL_CTX_get_ex_data(ssl_ctx, ngx_ssl_session_cache_index);

    cache = shm_zone->data;
    shpool = (ngx_slab_pool_t *) shm_zone->shm.addr;

    ngx_shmtx_lock(&shpool->mutex);

    /* drop one or two expired sessions */
    ngx_ssl_expire_sessions(cache, shpool, 1);

#if (NGX_PTR_SIZE == 8)
    n = sizeof(ngx_ssl_sess_id_t);
#else
    n = offsetof(ngx_ssl_sess_id_t, session) + len;
#endif

    sess_id = ngx_slab_alloc_locked(shpool, n);

    if (sess_id == NULL) {

        /* drop the oldest non-expired session and try once more */

        ngx_ssl_expire_sessions(cache, shpool, 0);

        sess_id = ngx_slab_alloc_locked(shpool, n);

        if (sess_id == NULL) {
            goto failed;
        }
    }

#if (NGX_PTR_SIZE == 8)

    sess_id->session = ngx_slab_alloc_locked(shpool, len);

    if (sess_id->session == NULL) {

        /* drop the oldest non-expired session and try once more */

        ngx_ssl_expire_sessions(cache, shpool, 0);

        sess_id->session = ngx_slab_alloc_locked(shpool, len);

        if (sess_id->session == NULL) {
            goto failed;
        }
    }

#endif

    ngx_memcpy(sess_id->session, buf, len);
    ngx_memcpy(sess_id->id, session_id, session_id_length);

    hash = ngx_crc32_short(session_id, session_id_length);

    ngx_log_debug3(NGX_LOG_DEBUG_EVENT, c->log, 0,
                   "ssl new session: %08XD:%ud:%d",
                   hash, session_id_length, len);

    sess_id->node.key = hash;
    sess_id->node.data = (u_char) session_id_length;
    sess_id->len = len;

    sess_id->expire = ngx_time() + SSL_CTX_get_timeout(ssl_ctx);

    ngx_queue_insert_head(&cache->expire_queue, &sess_id->queue);

    ngx_rbtree_insert(&cache->session_rbtree, &sess_id->node);

    ngx_shmtx_unlock(&shpool->mutex);

    return 0;

failed:

    if (sess_id) {
        ngx_slab_free_locked(shpool, sess_id);
    }

    ngx_shmtx_unlock(&shpool->mutex);

    if (cache->fail_time != ngx_time()) {
        cache->fail_time = ngx_time();
        ngx_log_error(NGX_LOG_WARN, c->log, 0,
                      "could not allocate new session%s", shpool->log_ctx);
    }

    return 0;
}


static ngx_ssl_session_t *
ngx_ssl_get_cached_session(ngx_ssl_conn_t *ssl_conn,
#if OPENSSL_VERSION_NUMBER >= 0x10100003L
    const
#endif
    u_char *id, int len, int *copy)
{
    size_t                    slen;
    uint32_t                  hash;
    ngx_int_t                 rc;
    const u_char             *p;
    ngx_shm_zone_t           *shm_zone;
    ngx_slab_pool_t          *shpool;
    ngx_rbtree_node_t        *node, *sentinel;
    ngx_ssl_session_t        *sess;
    ngx_ssl_sess_id_t        *sess_id;
    ngx_ssl_session_cache_t  *cache;
    u_char                    buf[NGX_SSL_MAX_SESSION_SIZE];
    ngx_connection_t         *c;

    hash = ngx_crc32_short((u_char *) (uintptr_t) id, (size_t) len);
    *copy = 0;

    c = ngx_ssl_get_connection(ssl_conn);

    ngx_log_debug2(NGX_LOG_DEBUG_EVENT, c->log, 0,
                   "ssl get session: %08XD:%d", hash, len);

    shm_zone = SSL_CTX_get_ex_data(c->ssl->session_ctx,
                                   ngx_ssl_session_cache_index);

    cache = shm_zone->data;

    sess = NULL;

    shpool = (ngx_slab_pool_t *) shm_zone->shm.addr;

    ngx_shmtx_lock(&shpool->mutex);

    node = cache->session_rbtree.root;
    sentinel = cache->session_rbtree.sentinel;

    while (node != sentinel) {

        if (hash < node->key) {
            node = node->left;
            continue;
        }

        if (hash > node->key) {
            node = node->right;
            continue;
        }

        /* hash == node->key */

        sess_id = (ngx_ssl_sess_id_t *) node;

        rc = ngx_memn2cmp((u_char *) (uintptr_t) id, sess_id->id,
                          (size_t) len, (size_t) node->data);

        if (rc == 0) {

            if (sess_id->expire > ngx_time()) {
                slen = sess_id->len;

                ngx_memcpy(buf, sess_id->session, slen);

                ngx_shmtx_unlock(&shpool->mutex);

                p = buf;
                sess = d2i_SSL_SESSION(NULL, &p, slen);

                return sess;
            }

            ngx_queue_remove(&sess_id->queue);

            ngx_rbtree_delete(&cache->session_rbtree, node);

            ngx_explicit_memzero(sess_id->session, sess_id->len);

#if (NGX_PTR_SIZE == 8)
            ngx_slab_free_locked(shpool, sess_id->session);
#endif
            ngx_slab_free_locked(shpool, sess_id);

            sess = NULL;

            goto done;
        }

        node = (rc < 0) ? node->left : node->right;
    }

done:

    ngx_shmtx_unlock(&shpool->mutex);

    return sess;
}


void
ngx_ssl_remove_cached_session(SSL_CTX *ssl, ngx_ssl_session_t *sess)
{
    SSL_CTX_remove_session(ssl, sess);

    ngx_ssl_remove_session(ssl, sess);
}


static void
ngx_ssl_remove_session(SSL_CTX *ssl, ngx_ssl_session_t *sess)
{
    u_char                   *id;
    uint32_t                  hash;
    ngx_int_t                 rc;
    unsigned int              len;
    ngx_shm_zone_t           *shm_zone;
    ngx_slab_pool_t          *shpool;
    ngx_rbtree_node_t        *node, *sentinel;
    ngx_ssl_sess_id_t        *sess_id;
    ngx_ssl_session_cache_t  *cache;

    shm_zone = SSL_CTX_get_ex_data(ssl, ngx_ssl_session_cache_index);

    if (shm_zone == NULL) {
        return;
    }

    cache = shm_zone->data;

    id = (u_char *) SSL_SESSION_get_id(sess, &len);

    hash = ngx_crc32_short(id, len);

    ngx_log_debug2(NGX_LOG_DEBUG_EVENT, ngx_cycle->log, 0,
                   "ssl remove session: %08XD:%ud", hash, len);

    shpool = (ngx_slab_pool_t *) shm_zone->shm.addr;

    ngx_shmtx_lock(&shpool->mutex);

    node = cache->session_rbtree.root;
    sentinel = cache->session_rbtree.sentinel;

    while (node != sentinel) {

        if (hash < node->key) {
            node = node->left;
            continue;
        }

        if (hash > node->key) {
            node = node->right;
            continue;
        }

        /* hash == node->key */

        sess_id = (ngx_ssl_sess_id_t *) node;

        rc = ngx_memn2cmp(id, sess_id->id, len, (size_t) node->data);

        if (rc == 0) {

            ngx_queue_remove(&sess_id->queue);

            ngx_rbtree_delete(&cache->session_rbtree, node);

            ngx_explicit_memzero(sess_id->session, sess_id->len);

#if (NGX_PTR_SIZE == 8)
            ngx_slab_free_locked(shpool, sess_id->session);
#endif
            ngx_slab_free_locked(shpool, sess_id);

            goto done;
        }

        node = (rc < 0) ? node->left : node->right;
    }

done:

    ngx_shmtx_unlock(&shpool->mutex);
}


static void
ngx_ssl_expire_sessions(ngx_ssl_session_cache_t *cache,
    ngx_slab_pool_t *shpool, ngx_uint_t n)
{
    time_t              now;
    ngx_queue_t        *q;
    ngx_ssl_sess_id_t  *sess_id;

    now = ngx_time();

    while (n < 3) {

        if (ngx_queue_empty(&cache->expire_queue)) {
            return;
        }

        q = ngx_queue_last(&cache->expire_queue);

        sess_id = ngx_queue_data(q, ngx_ssl_sess_id_t, queue);

        if (n++ != 0 && sess_id->expire > now) {
            return;
        }

        ngx_queue_remove(q);

        ngx_log_debug1(NGX_LOG_DEBUG_EVENT, ngx_cycle->log, 0,
                       "expire session: %08Xi", sess_id->node.key);

        ngx_rbtree_delete(&cache->session_rbtree, &sess_id->node);

        ngx_explicit_memzero(sess_id->session, sess_id->len);

#if (NGX_PTR_SIZE == 8)
        ngx_slab_free_locked(shpool, sess_id->session);
#endif
        ngx_slab_free_locked(shpool, sess_id);
    }
}


static void
ngx_ssl_session_rbtree_insert_value(ngx_rbtree_node_t *temp,
    ngx_rbtree_node_t *node, ngx_rbtree_node_t *sentinel)
{
    ngx_rbtree_node_t  **p;
    ngx_ssl_sess_id_t   *sess_id, *sess_id_temp;

    for ( ;; ) {

        if (node->key < temp->key) {

            p = &temp->left;

        } else if (node->key > temp->key) {

            p = &temp->right;

        } else { /* node->key == temp->key */

            sess_id = (ngx_ssl_sess_id_t *) node;
            sess_id_temp = (ngx_ssl_sess_id_t *) temp;

            p = (ngx_memn2cmp(sess_id->id, sess_id_temp->id,
                              (size_t) node->data, (size_t) temp->data)
                 < 0) ? &temp->left : &temp->right;
        }

        if (*p == sentinel) {
            break;
        }

        temp = *p;
    }

    *p = node;
    node->parent = temp;
    node->left = sentinel;
    node->right = sentinel;
    ngx_rbt_red(node);
}


#ifdef SSL_CTRL_SET_TLSEXT_TICKET_KEY_CB

ngx_int_t
ngx_ssl_session_ticket_keys(ngx_conf_t *cf, ngx_ssl_t *ssl, ngx_array_t *paths)
{
    u_char                 buf[80];
    size_t                 size;
    ssize_t                n;
    ngx_str_t             *path;
    ngx_file_t             file;
    ngx_uint_t             i;
    ngx_array_t           *keys;
    ngx_file_info_t        fi;
    ngx_pool_cleanup_t    *cln;
    ngx_ssl_ticket_key_t  *key;

    if (paths == NULL
        && SSL_CTX_get_ex_data(ssl->ctx, ngx_ssl_session_cache_index) == NULL)
    {
        return NGX_OK;
    }

    keys = ngx_array_create(cf->pool, paths ? paths->nelts : 3,
                            sizeof(ngx_ssl_ticket_key_t));
    if (keys == NULL) {
        return NGX_ERROR;
    }

    cln = ngx_pool_cleanup_add(cf->pool, 0);
    if (cln == NULL) {
        return NGX_ERROR;
    }

    cln->handler = ngx_ssl_ticket_keys_cleanup;
    cln->data = keys;

    if (SSL_CTX_set_ex_data(ssl->ctx, ngx_ssl_ticket_keys_index, keys) == 0) {
        ngx_ssl_error(NGX_LOG_EMERG, ssl->log, 0,
                      "SSL_CTX_set_ex_data() failed");
        return NGX_ERROR;
    }

    if (SSL_CTX_set_tlsext_ticket_key_cb(ssl->ctx, ngx_ssl_ticket_key_callback)
        == 0)
    {
        ngx_log_error(NGX_LOG_WARN, cf->log, 0,
                      "nginx was built with Session Tickets support, however, "
                      "now it is linked dynamically to an OpenSSL library "
                      "which has no tlsext support, therefore Session Tickets "
                      "are not available");
        return NGX_OK;
    }

    if (paths == NULL) {

        /* placeholder for keys in shared memory */

        key = ngx_array_push_n(keys, 3);
        key[0].shared = 1;
        key[0].expire = 0;
        key[1].shared = 1;
        key[1].expire = 0;
        key[2].shared = 1;
        key[2].expire = 0;

        return NGX_OK;
    }

    path = paths->elts;
    for (i = 0; i < paths->nelts; i++) {

        if (ngx_conf_full_name(cf->cycle, &path[i], 1) != NGX_OK) {
            return NGX_ERROR;
        }

        ngx_memzero(&file, sizeof(ngx_file_t));
        file.name = path[i];
        file.log = cf->log;

        file.fd = ngx_open_file(file.name.data, NGX_FILE_RDONLY,
                                NGX_FILE_OPEN, 0);

        if (file.fd == NGX_INVALID_FILE) {
            ngx_conf_log_error(NGX_LOG_EMERG, cf, ngx_errno,
                               ngx_open_file_n " \"%V\" failed", &file.name);
            return NGX_ERROR;
        }

        if (ngx_fd_info(file.fd, &fi) == NGX_FILE_ERROR) {
            ngx_conf_log_error(NGX_LOG_CRIT, cf, ngx_errno,
                               ngx_fd_info_n " \"%V\" failed", &file.name);
            goto failed;
        }

        size = ngx_file_size(&fi);

        if (size != 48 && size != 80) {
            ngx_conf_log_error(NGX_LOG_EMERG, cf, 0,
                               "\"%V\" must be 48 or 80 bytes", &file.name);
            goto failed;
        }

        n = ngx_read_file(&file, buf, size, 0);

        if (n == NGX_ERROR) {
            ngx_conf_log_error(NGX_LOG_CRIT, cf, ngx_errno,
                               ngx_read_file_n " \"%V\" failed", &file.name);
            goto failed;
        }

        if ((size_t) n != size) {
            ngx_conf_log_error(NGX_LOG_CRIT, cf, 0,
                               ngx_read_file_n " \"%V\" returned only "
                               "%z bytes instead of %uz", &file.name, n, size);
            goto failed;
        }

        key = ngx_array_push(keys);
        if (key == NULL) {
            goto failed;
        }

        key->shared = 0;
        key->expire = 1;

        if (size == 48) {
            key->size = 48;
            ngx_memcpy(key->name, buf, 16);
            ngx_memcpy(key->aes_key, buf + 16, 16);
            ngx_memcpy(key->hmac_key, buf + 32, 16);

        } else {
            key->size = 80;
            ngx_memcpy(key->name, buf, 16);
            ngx_memcpy(key->hmac_key, buf + 16, 32);
            ngx_memcpy(key->aes_key, buf + 48, 32);
        }

        if (ngx_close_file(file.fd) == NGX_FILE_ERROR) {
            ngx_log_error(NGX_LOG_ALERT, cf->log, ngx_errno,
                          ngx_close_file_n " \"%V\" failed", &file.name);
        }

        ngx_explicit_memzero(&buf, 80);
    }

<<<<<<< HEAD
    if (SSL_CTX_set_ex_data(ssl->ctx, ngx_ssl_session_ticket_keys_index, keys)
        == 0)
    {
        ngx_ssl_error(NGX_LOG_EMERG, ssl->log, 0,
                      "SSL_CTX_set_ex_data() failed");
        return NGX_ERROR;
    }

    if (SSL_CTX_set_tlsext_ticket_key_cb(ssl->ctx,
                                         ngx_ssl_session_ticket_key_callback)
        == 0)
    {
        ngx_log_error(NGX_LOG_WARN, cf->log, 0,
                      "Angie was built with Session Tickets support, however, "
                      "now it is linked dynamically to an OpenSSL library "
                      "which has no tlsext support, therefore Session Tickets "
                      "are not available");
    }

=======
>>>>>>> 123b14c3
    return NGX_OK;

failed:

    if (ngx_close_file(file.fd) == NGX_FILE_ERROR) {
        ngx_log_error(NGX_LOG_ALERT, cf->log, ngx_errno,
                      ngx_close_file_n " \"%V\" failed", &file.name);
    }

    ngx_explicit_memzero(&buf, 80);

    return NGX_ERROR;
}


static int
ngx_ssl_ticket_key_callback(ngx_ssl_conn_t *ssl_conn,
    unsigned char *name, unsigned char *iv, EVP_CIPHER_CTX *ectx,
    HMAC_CTX *hctx, int enc)
{
    size_t                 size;
    SSL_CTX               *ssl_ctx;
    ngx_uint_t             i;
    ngx_array_t           *keys;
    ngx_connection_t      *c;
    ngx_ssl_ticket_key_t  *key;
    const EVP_MD          *digest;
    const EVP_CIPHER      *cipher;

    c = ngx_ssl_get_connection(ssl_conn);
    ssl_ctx = c->ssl->session_ctx;

    if (ngx_ssl_rotate_ticket_keys(ssl_ctx, c->log) != NGX_OK) {
        return -1;
    }

#ifdef OPENSSL_NO_SHA256
    digest = EVP_sha1();
#else
    digest = EVP_sha256();
#endif

    keys = SSL_CTX_get_ex_data(ssl_ctx, ngx_ssl_ticket_keys_index);
    if (keys == NULL) {
        return -1;
    }

    key = keys->elts;

    if (enc == 1) {
        /* encrypt session ticket */

        ngx_log_debug3(NGX_LOG_DEBUG_EVENT, c->log, 0,
                       "ssl ticket encrypt, key: \"%*xs\" (%s session)",
                       (size_t) 16, key[0].name,
                       SSL_session_reused(ssl_conn) ? "reused" : "new");

        if (key[0].size == 48) {
            cipher = EVP_aes_128_cbc();
            size = 16;

        } else {
            cipher = EVP_aes_256_cbc();
            size = 32;
        }

        if (RAND_bytes(iv, EVP_CIPHER_iv_length(cipher)) != 1) {
            ngx_ssl_error(NGX_LOG_ALERT, c->log, 0, "RAND_bytes() failed");
            return -1;
        }

        if (EVP_EncryptInit_ex(ectx, cipher, NULL, key[0].aes_key, iv) != 1) {
            ngx_ssl_error(NGX_LOG_ALERT, c->log, 0,
                          "EVP_EncryptInit_ex() failed");
            return -1;
        }

#if OPENSSL_VERSION_NUMBER >= 0x10000000L
        if (HMAC_Init_ex(hctx, key[0].hmac_key, size, digest, NULL) != 1) {
            ngx_ssl_error(NGX_LOG_ALERT, c->log, 0, "HMAC_Init_ex() failed");
            return -1;
        }
#else
        HMAC_Init_ex(hctx, key[0].hmac_key, size, digest, NULL);
#endif

        ngx_memcpy(name, key[0].name, 16);

        return 1;

    } else {
        /* decrypt session ticket */

        for (i = 0; i < keys->nelts; i++) {
            if (ngx_memcmp(name, key[i].name, 16) == 0) {
                goto found;
            }
        }

        ngx_log_debug2(NGX_LOG_DEBUG_EVENT, c->log, 0,
                       "ssl ticket decrypt, key: \"%*xs\" not found",
                       (size_t) 16, name);

        return 0;

    found:

        ngx_log_debug3(NGX_LOG_DEBUG_EVENT, c->log, 0,
                       "ssl ticket decrypt, key: \"%*xs\"%s",
                       (size_t) 16, key[i].name, (i == 0) ? " (default)" : "");

        if (key[i].size == 48) {
            cipher = EVP_aes_128_cbc();
            size = 16;

        } else {
            cipher = EVP_aes_256_cbc();
            size = 32;
        }

#if OPENSSL_VERSION_NUMBER >= 0x10000000L
        if (HMAC_Init_ex(hctx, key[i].hmac_key, size, digest, NULL) != 1) {
            ngx_ssl_error(NGX_LOG_ALERT, c->log, 0, "HMAC_Init_ex() failed");
            return -1;
        }
#else
        HMAC_Init_ex(hctx, key[i].hmac_key, size, digest, NULL);
#endif

        if (EVP_DecryptInit_ex(ectx, cipher, NULL, key[i].aes_key, iv) != 1) {
            ngx_ssl_error(NGX_LOG_ALERT, c->log, 0,
                          "EVP_DecryptInit_ex() failed");
            return -1;
        }

        /* renew if TLSv1.3 */

#ifdef TLS1_3_VERSION
        if (SSL_version(ssl_conn) == TLS1_3_VERSION) {
            return 2;
        }
#endif

        /* renew if non-default key */

        if (i != 0 && key[i].expire) {
            return 2;
        }

        return 1;
    }
}


static ngx_int_t
ngx_ssl_rotate_ticket_keys(SSL_CTX *ssl_ctx, ngx_log_t *log)
{
    time_t                    now, expire;
    ngx_array_t              *keys;
    ngx_shm_zone_t           *shm_zone;
    ngx_slab_pool_t          *shpool;
    ngx_ssl_ticket_key_t     *key;
    ngx_ssl_session_cache_t  *cache;
    u_char                    buf[80];

    keys = SSL_CTX_get_ex_data(ssl_ctx, ngx_ssl_ticket_keys_index);
    if (keys == NULL) {
        return NGX_OK;
    }

    key = keys->elts;

    if (!key[0].shared) {
        return NGX_OK;
    }

    /*
     * if we don't need to update expiration of the current key
     * and the previous key is still needed, don't sync with shared
     * memory to save some work; in the worst case other worker process
     * will switch to the next key, but this process will still be able
     * to decrypt tickets encrypted with it
     */

    now = ngx_time();
    expire = now + SSL_CTX_get_timeout(ssl_ctx);

    if (key[0].expire >= expire && key[1].expire >= now) {
        return NGX_OK;
    }

    shm_zone = SSL_CTX_get_ex_data(ssl_ctx, ngx_ssl_session_cache_index);

    cache = shm_zone->data;
    shpool = (ngx_slab_pool_t *) shm_zone->shm.addr;

    ngx_shmtx_lock(&shpool->mutex);

    key = cache->ticket_keys;

    if (key[0].expire == 0) {

        /* initialize the current key */

        if (RAND_bytes(buf, 80) != 1) {
            ngx_ssl_error(NGX_LOG_ALERT, log, 0, "RAND_bytes() failed");
            ngx_shmtx_unlock(&shpool->mutex);
            return NGX_ERROR;
        }

        key[0].shared = 1;
        key[0].expire = expire;
        key[0].size = 80;
        ngx_memcpy(key[0].name, buf, 16);
        ngx_memcpy(key[0].hmac_key, buf + 16, 32);
        ngx_memcpy(key[0].aes_key, buf + 48, 32);

        ngx_explicit_memzero(&buf, 80);

        ngx_log_debug2(NGX_LOG_DEBUG_EVENT, log, 0,
                       "ssl ticket key: \"%*xs\"",
                       (size_t) 16, key[0].name);

        /*
         * copy the current key to the next key, as initialization of
         * the previous key will replace the current key with the next
         * key
         */

        key[2] = key[0];
    }

    if (key[1].expire < now) {

        /*
         * if the previous key is no longer needed (or not initialized),
         * replace it with the current key, replace the current key with
         * the next key, and generate new next key
         */

        key[1] = key[0];
        key[0] = key[2];

        if (RAND_bytes(buf, 80) != 1) {
            ngx_ssl_error(NGX_LOG_ALERT, log, 0, "RAND_bytes() failed");
            ngx_shmtx_unlock(&shpool->mutex);
            return NGX_ERROR;
        }

        key[2].shared = 1;
        key[2].expire = 0;
        key[2].size = 80;
        ngx_memcpy(key[2].name, buf, 16);
        ngx_memcpy(key[2].hmac_key, buf + 16, 32);
        ngx_memcpy(key[2].aes_key, buf + 48, 32);

        ngx_explicit_memzero(&buf, 80);

        ngx_log_debug2(NGX_LOG_DEBUG_EVENT, log, 0,
                       "ssl ticket key: \"%*xs\"",
                       (size_t) 16, key[2].name);
    }

    /*
     * update expiration of the current key: it is going to be needed
     * at least till the session being created expires
     */

    if (expire > key[0].expire) {
        key[0].expire = expire;
    }

    /* sync keys to the worker process memory */

    ngx_memcpy(keys->elts, cache->ticket_keys,
               2 * sizeof(ngx_ssl_ticket_key_t));

    ngx_shmtx_unlock(&shpool->mutex);

    return NGX_OK;
}


static void
ngx_ssl_ticket_keys_cleanup(void *data)
{
    ngx_array_t  *keys = data;

    ngx_explicit_memzero(keys->elts,
                         keys->nelts * sizeof(ngx_ssl_ticket_key_t));
}

#else

ngx_int_t
ngx_ssl_session_ticket_keys(ngx_conf_t *cf, ngx_ssl_t *ssl, ngx_array_t *paths)
{
    if (paths) {
        ngx_log_error(NGX_LOG_WARN, ssl->log, 0,
                      "\"ssl_session_ticket_key\" ignored, not supported");
    }

    return NGX_OK;
}

#endif


void
ngx_ssl_cleanup_ctx(void *data)
{
    ngx_ssl_t  *ssl = data;

    X509  *cert, *next;

    cert = SSL_CTX_get_ex_data(ssl->ctx, ngx_ssl_certificate_index);

    while (cert) {
        next = X509_get_ex_data(cert, ngx_ssl_next_certificate_index);
        X509_free(cert);
        cert = next;
    }

    SSL_CTX_free(ssl->ctx);
}


ngx_int_t
ngx_ssl_check_host(ngx_connection_t *c, ngx_str_t *name)
{
    X509   *cert;

    cert = SSL_get_peer_certificate(c->ssl->connection);
    if (cert == NULL) {
        return NGX_ERROR;
    }

#ifdef X509_CHECK_FLAG_ALWAYS_CHECK_SUBJECT

    /* X509_check_host() is only available in OpenSSL 1.0.2+ */

    if (name->len == 0) {
        goto failed;
    }

    if (X509_check_host(cert, (char *) name->data, name->len, 0, NULL) != 1) {
        ngx_log_debug0(NGX_LOG_DEBUG_EVENT, c->log, 0,
                       "X509_check_host(): no match");
        goto failed;
    }

    ngx_log_debug0(NGX_LOG_DEBUG_EVENT, c->log, 0,
                   "X509_check_host(): match");

    goto found;

#else
    {
    int                      n, i;
    X509_NAME               *sname;
    ASN1_STRING             *str;
    X509_NAME_ENTRY         *entry;
    GENERAL_NAME            *altname;
    STACK_OF(GENERAL_NAME)  *altnames;

    /*
     * As per RFC6125 and RFC2818, we check subjectAltName extension,
     * and if it's not present - commonName in Subject is checked.
     */

    altnames = X509_get_ext_d2i(cert, NID_subject_alt_name, NULL, NULL);

    if (altnames) {
        n = sk_GENERAL_NAME_num(altnames);

        for (i = 0; i < n; i++) {
            altname = sk_GENERAL_NAME_value(altnames, i);

            if (altname->type != GEN_DNS) {
                continue;
            }

            str = altname->d.dNSName;

            ngx_log_debug2(NGX_LOG_DEBUG_EVENT, c->log, 0,
                           "SSL subjectAltName: \"%*s\"",
                           ASN1_STRING_length(str), ASN1_STRING_data(str));

            if (ngx_ssl_check_name(name, str) == NGX_OK) {
                ngx_log_debug0(NGX_LOG_DEBUG_EVENT, c->log, 0,
                               "SSL subjectAltName: match");
                GENERAL_NAMES_free(altnames);
                goto found;
            }
        }

        ngx_log_debug0(NGX_LOG_DEBUG_EVENT, c->log, 0,
                       "SSL subjectAltName: no match");

        GENERAL_NAMES_free(altnames);
        goto failed;
    }

    /*
     * If there is no subjectAltName extension, check commonName
     * in Subject.  While RFC2818 requires to only check "most specific"
     * CN, both Apache and OpenSSL check all CNs, and so do we.
     */

    sname = X509_get_subject_name(cert);

    if (sname == NULL) {
        goto failed;
    }

    i = -1;
    for ( ;; ) {
        i = X509_NAME_get_index_by_NID(sname, NID_commonName, i);

        if (i < 0) {
            break;
        }

        entry = X509_NAME_get_entry(sname, i);
        str = X509_NAME_ENTRY_get_data(entry);

        ngx_log_debug2(NGX_LOG_DEBUG_EVENT, c->log, 0,
                       "SSL commonName: \"%*s\"",
                       ASN1_STRING_length(str), ASN1_STRING_data(str));

        if (ngx_ssl_check_name(name, str) == NGX_OK) {
            ngx_log_debug0(NGX_LOG_DEBUG_EVENT, c->log, 0,
                           "SSL commonName: match");
            goto found;
        }
    }

    ngx_log_debug0(NGX_LOG_DEBUG_EVENT, c->log, 0,
                   "SSL commonName: no match");
    }
#endif

failed:

    X509_free(cert);
    return NGX_ERROR;

found:

    X509_free(cert);
    return NGX_OK;
}


#ifndef X509_CHECK_FLAG_ALWAYS_CHECK_SUBJECT

static ngx_int_t
ngx_ssl_check_name(ngx_str_t *name, ASN1_STRING *pattern)
{
    u_char  *s, *p, *end;
    size_t   slen, plen;

    s = name->data;
    slen = name->len;

    p = ASN1_STRING_data(pattern);
    plen = ASN1_STRING_length(pattern);

    if (slen == plen && ngx_strncasecmp(s, p, plen) == 0) {
        return NGX_OK;
    }

    if (plen > 2 && p[0] == '*' && p[1] == '.') {
        plen -= 1;
        p += 1;

        end = s + slen;
        s = ngx_strlchr(s, end, '.');

        if (s == NULL) {
            return NGX_ERROR;
        }

        slen = end - s;

        if (plen == slen && ngx_strncasecmp(s, p, plen) == 0) {
            return NGX_OK;
        }
    }

    return NGX_ERROR;
}

#endif


ngx_int_t
ngx_ssl_get_protocol(ngx_connection_t *c, ngx_pool_t *pool, ngx_str_t *s)
{
    s->data = (u_char *) SSL_get_version(c->ssl->connection);
    return NGX_OK;
}


ngx_int_t
ngx_ssl_get_cipher_name(ngx_connection_t *c, ngx_pool_t *pool, ngx_str_t *s)
{
    s->data = (u_char *) SSL_get_cipher_name(c->ssl->connection);
    return NGX_OK;
}


ngx_int_t
ngx_ssl_get_ciphers(ngx_connection_t *c, ngx_pool_t *pool, ngx_str_t *s)
{
#ifdef SSL_CTRL_GET_RAW_CIPHERLIST

    int                n, i, bytes;
    size_t             len;
    u_char            *ciphers, *p;
    const SSL_CIPHER  *cipher;

    bytes = SSL_get0_raw_cipherlist(c->ssl->connection, NULL);
    n = SSL_get0_raw_cipherlist(c->ssl->connection, &ciphers);

    if (n <= 0) {
        s->len = 0;
        return NGX_OK;
    }

    len = 0;
    n /= bytes;

    for (i = 0; i < n; i++) {
        cipher = SSL_CIPHER_find(c->ssl->connection, ciphers + i * bytes);

        if (cipher) {
            len += ngx_strlen(SSL_CIPHER_get_name(cipher));

        } else {
            len += sizeof("0x") - 1 + bytes * (sizeof("00") - 1);
        }

        len += sizeof(":") - 1;
    }

    s->data = ngx_pnalloc(pool, len);
    if (s->data == NULL) {
        return NGX_ERROR;
    }

    p = s->data;

    for (i = 0; i < n; i++) {
        cipher = SSL_CIPHER_find(c->ssl->connection, ciphers + i * bytes);

        if (cipher) {
            p = ngx_sprintf(p, "%s", SSL_CIPHER_get_name(cipher));

        } else {
            p = ngx_sprintf(p, "0x");
            p = ngx_hex_dump(p, ciphers + i * bytes, bytes);
        }

        *p++ = ':';
    }

    p--;

    s->len = p - s->data;

#else

    u_char  buf[4096];

    if (SSL_get_shared_ciphers(c->ssl->connection, (char *) buf, 4096)
        == NULL)
    {
        s->len = 0;
        return NGX_OK;
    }

    s->len = ngx_strlen(buf);
    s->data = ngx_pnalloc(pool, s->len);
    if (s->data == NULL) {
        return NGX_ERROR;
    }

    ngx_memcpy(s->data, buf, s->len);

#endif

    return NGX_OK;
}


ngx_int_t
ngx_ssl_get_curve(ngx_connection_t *c, ngx_pool_t *pool, ngx_str_t *s)
{
#ifdef SSL_get_negotiated_group

    int  nid;

    nid = SSL_get_negotiated_group(c->ssl->connection);

    if (nid != NID_undef) {

        if ((nid & TLSEXT_nid_unknown) == 0) {
            s->len = ngx_strlen(OBJ_nid2sn(nid));
            s->data = (u_char *) OBJ_nid2sn(nid);
            return NGX_OK;
        }

        s->len = sizeof("0x0000") - 1;

        s->data = ngx_pnalloc(pool, s->len);
        if (s->data == NULL) {
            return NGX_ERROR;
        }

        ngx_sprintf(s->data, "0x%04xd", nid & 0xffff);

        return NGX_OK;
    }

#endif

    s->len = 0;
    return NGX_OK;
}


ngx_int_t
ngx_ssl_get_curves(ngx_connection_t *c, ngx_pool_t *pool, ngx_str_t *s)
{
#ifdef SSL_CTRL_GET_CURVES

    int         *curves, n, i, nid;
    u_char      *p;
    size_t       len;

    n = SSL_get1_curves(c->ssl->connection, NULL);

    if (n <= 0) {
        s->len = 0;
        return NGX_OK;
    }

    curves = ngx_palloc(pool, n * sizeof(int));

    n = SSL_get1_curves(c->ssl->connection, curves);
    len = 0;

    for (i = 0; i < n; i++) {
        nid = curves[i];

        if (nid & TLSEXT_nid_unknown) {
            len += sizeof("0x0000") - 1;

        } else {
            len += ngx_strlen(OBJ_nid2sn(nid));
        }

        len += sizeof(":") - 1;
    }

    s->data = ngx_pnalloc(pool, len);
    if (s->data == NULL) {
        return NGX_ERROR;
    }

    p = s->data;

    for (i = 0; i < n; i++) {
        nid = curves[i];

        if (nid & TLSEXT_nid_unknown) {
            p = ngx_sprintf(p, "0x%04xd", nid & 0xffff);

        } else {
            p = ngx_sprintf(p, "%s", OBJ_nid2sn(nid));
        }

        *p++ = ':';
    }

    p--;

    s->len = p - s->data;

#else

    s->len = 0;

#endif

    return NGX_OK;
}


ngx_int_t
ngx_ssl_get_session_id(ngx_connection_t *c, ngx_pool_t *pool, ngx_str_t *s)
{
    u_char        *buf;
    SSL_SESSION   *sess;
    unsigned int   len;

    sess = SSL_get0_session(c->ssl->connection);
    if (sess == NULL) {
        s->len = 0;
        return NGX_OK;
    }

    buf = (u_char *) SSL_SESSION_get_id(sess, &len);

    s->len = 2 * len;
    s->data = ngx_pnalloc(pool, 2 * len);
    if (s->data == NULL) {
        return NGX_ERROR;
    }

    ngx_hex_dump(s->data, buf, len);

    return NGX_OK;
}


ngx_int_t
ngx_ssl_get_session_reused(ngx_connection_t *c, ngx_pool_t *pool, ngx_str_t *s)
{
    if (SSL_session_reused(c->ssl->connection)) {
        ngx_str_set(s, "r");

    } else {
        ngx_str_set(s, ".");
    }

    return NGX_OK;
}


ngx_int_t
ngx_ssl_get_early_data(ngx_connection_t *c, ngx_pool_t *pool, ngx_str_t *s)
{
    s->len = 0;

#ifdef SSL_ERROR_EARLY_DATA_REJECTED

    /* BoringSSL */

    if (SSL_in_early_data(c->ssl->connection)) {
        ngx_str_set(s, "1");
    }

#elif defined SSL_READ_EARLY_DATA_SUCCESS

    /* OpenSSL */

    if (!SSL_is_init_finished(c->ssl->connection)) {
        ngx_str_set(s, "1");
    }

#endif

    return NGX_OK;
}


ngx_int_t
ngx_ssl_get_server_name(ngx_connection_t *c, ngx_pool_t *pool, ngx_str_t *s)
{
#ifdef SSL_CTRL_SET_TLSEXT_HOSTNAME

    size_t       len;
    const char  *name;

    name = SSL_get_servername(c->ssl->connection, TLSEXT_NAMETYPE_host_name);

    if (name) {
        len = ngx_strlen(name);

        s->len = len;
        s->data = ngx_pnalloc(pool, len);
        if (s->data == NULL) {
            return NGX_ERROR;
        }

        ngx_memcpy(s->data, name, len);

        return NGX_OK;
    }

#endif

    s->len = 0;
    return NGX_OK;
}


ngx_int_t
ngx_ssl_get_alpn_protocol(ngx_connection_t *c, ngx_pool_t *pool, ngx_str_t *s)
{
#ifdef TLSEXT_TYPE_application_layer_protocol_negotiation

    unsigned int          len;
    const unsigned char  *data;

    SSL_get0_alpn_selected(c->ssl->connection, &data, &len);

    if (len > 0) {

        s->data = ngx_pnalloc(pool, len);
        if (s->data == NULL) {
            return NGX_ERROR;
        }

        ngx_memcpy(s->data, data, len);
        s->len = len;

        return NGX_OK;
    }

#endif

    s->len = 0;
    return NGX_OK;
}


ngx_int_t
ngx_ssl_get_raw_certificate(ngx_connection_t *c, ngx_pool_t *pool, ngx_str_t *s)
{
    size_t   len;
    BIO     *bio;
    X509    *cert;

    s->len = 0;

    cert = SSL_get_peer_certificate(c->ssl->connection);
    if (cert == NULL) {
        return NGX_OK;
    }

    bio = BIO_new(BIO_s_mem());
    if (bio == NULL) {
        ngx_ssl_error(NGX_LOG_ALERT, c->log, 0, "BIO_new() failed");
        X509_free(cert);
        return NGX_ERROR;
    }

    if (PEM_write_bio_X509(bio, cert) == 0) {
        ngx_ssl_error(NGX_LOG_ALERT, c->log, 0, "PEM_write_bio_X509() failed");
        goto failed;
    }

    len = BIO_pending(bio);
    s->len = len;

    s->data = ngx_pnalloc(pool, len);
    if (s->data == NULL) {
        goto failed;
    }

    BIO_read(bio, s->data, len);

    BIO_free(bio);
    X509_free(cert);

    return NGX_OK;

failed:

    BIO_free(bio);
    X509_free(cert);

    return NGX_ERROR;
}


ngx_int_t
ngx_ssl_get_certificate(ngx_connection_t *c, ngx_pool_t *pool, ngx_str_t *s)
{
    u_char      *p;
    size_t       len;
    ngx_uint_t   i;
    ngx_str_t    cert;

    if (ngx_ssl_get_raw_certificate(c, pool, &cert) != NGX_OK) {
        return NGX_ERROR;
    }

    if (cert.len == 0) {
        s->len = 0;
        return NGX_OK;
    }

    len = cert.len - 1;

    for (i = 0; i < cert.len - 1; i++) {
        if (cert.data[i] == LF) {
            len++;
        }
    }

    s->len = len;
    s->data = ngx_pnalloc(pool, len);
    if (s->data == NULL) {
        return NGX_ERROR;
    }

    p = s->data;

    for (i = 0; i < cert.len - 1; i++) {
        *p++ = cert.data[i];
        if (cert.data[i] == LF) {
            *p++ = '\t';
        }
    }

    return NGX_OK;
}


ngx_int_t
ngx_ssl_get_escaped_certificate(ngx_connection_t *c, ngx_pool_t *pool,
    ngx_str_t *s)
{
    ngx_str_t  cert;
    uintptr_t  n;

    if (ngx_ssl_get_raw_certificate(c, pool, &cert) != NGX_OK) {
        return NGX_ERROR;
    }

    if (cert.len == 0) {
        s->len = 0;
        return NGX_OK;
    }

    n = ngx_escape_uri(NULL, cert.data, cert.len, NGX_ESCAPE_URI_COMPONENT);

    s->len = cert.len + n * 2;
    s->data = ngx_pnalloc(pool, s->len);
    if (s->data == NULL) {
        return NGX_ERROR;
    }

    ngx_escape_uri(s->data, cert.data, cert.len, NGX_ESCAPE_URI_COMPONENT);

    return NGX_OK;
}


ngx_int_t
ngx_ssl_get_subject_dn(ngx_connection_t *c, ngx_pool_t *pool, ngx_str_t *s)
{
    BIO        *bio;
    X509       *cert;
    X509_NAME  *name;

    s->len = 0;

    cert = SSL_get_peer_certificate(c->ssl->connection);
    if (cert == NULL) {
        return NGX_OK;
    }

    name = X509_get_subject_name(cert);
    if (name == NULL) {
        X509_free(cert);
        return NGX_ERROR;
    }

    bio = BIO_new(BIO_s_mem());
    if (bio == NULL) {
        ngx_ssl_error(NGX_LOG_ALERT, c->log, 0, "BIO_new() failed");
        X509_free(cert);
        return NGX_ERROR;
    }

    if (X509_NAME_print_ex(bio, name, 0, XN_FLAG_RFC2253) < 0) {
        ngx_ssl_error(NGX_LOG_ALERT, c->log, 0, "X509_NAME_print_ex() failed");
        goto failed;
    }

    s->len = BIO_pending(bio);
    s->data = ngx_pnalloc(pool, s->len);
    if (s->data == NULL) {
        goto failed;
    }

    BIO_read(bio, s->data, s->len);

    BIO_free(bio);
    X509_free(cert);

    return NGX_OK;

failed:

    BIO_free(bio);
    X509_free(cert);

    return NGX_ERROR;
}


ngx_int_t
ngx_ssl_get_issuer_dn(ngx_connection_t *c, ngx_pool_t *pool, ngx_str_t *s)
{
    BIO        *bio;
    X509       *cert;
    X509_NAME  *name;

    s->len = 0;

    cert = SSL_get_peer_certificate(c->ssl->connection);
    if (cert == NULL) {
        return NGX_OK;
    }

    name = X509_get_issuer_name(cert);
    if (name == NULL) {
        X509_free(cert);
        return NGX_ERROR;
    }

    bio = BIO_new(BIO_s_mem());
    if (bio == NULL) {
        ngx_ssl_error(NGX_LOG_ALERT, c->log, 0, "BIO_new() failed");
        X509_free(cert);
        return NGX_ERROR;
    }

    if (X509_NAME_print_ex(bio, name, 0, XN_FLAG_RFC2253) < 0) {
        ngx_ssl_error(NGX_LOG_ALERT, c->log, 0, "X509_NAME_print_ex() failed");
        goto failed;
    }

    s->len = BIO_pending(bio);
    s->data = ngx_pnalloc(pool, s->len);
    if (s->data == NULL) {
        goto failed;
    }

    BIO_read(bio, s->data, s->len);

    BIO_free(bio);
    X509_free(cert);

    return NGX_OK;

failed:

    BIO_free(bio);
    X509_free(cert);

    return NGX_ERROR;
}


ngx_int_t
ngx_ssl_get_subject_dn_legacy(ngx_connection_t *c, ngx_pool_t *pool,
    ngx_str_t *s)
{
    char       *p;
    size_t      len;
    X509       *cert;
    X509_NAME  *name;

    s->len = 0;

    cert = SSL_get_peer_certificate(c->ssl->connection);
    if (cert == NULL) {
        return NGX_OK;
    }

    name = X509_get_subject_name(cert);
    if (name == NULL) {
        X509_free(cert);
        return NGX_ERROR;
    }

    p = X509_NAME_oneline(name, NULL, 0);
    if (p == NULL) {
        ngx_ssl_error(NGX_LOG_ALERT, c->log, 0, "X509_NAME_oneline() failed");
        X509_free(cert);
        return NGX_ERROR;
    }

    for (len = 0; p[len]; len++) { /* void */ }

    s->len = len;
    s->data = ngx_pnalloc(pool, len);
    if (s->data == NULL) {
        OPENSSL_free(p);
        X509_free(cert);
        return NGX_ERROR;
    }

    ngx_memcpy(s->data, p, len);

    OPENSSL_free(p);
    X509_free(cert);

    return NGX_OK;
}


ngx_int_t
ngx_ssl_get_issuer_dn_legacy(ngx_connection_t *c, ngx_pool_t *pool,
    ngx_str_t *s)
{
    char       *p;
    size_t      len;
    X509       *cert;
    X509_NAME  *name;

    s->len = 0;

    cert = SSL_get_peer_certificate(c->ssl->connection);
    if (cert == NULL) {
        return NGX_OK;
    }

    name = X509_get_issuer_name(cert);
    if (name == NULL) {
        X509_free(cert);
        return NGX_ERROR;
    }

    p = X509_NAME_oneline(name, NULL, 0);
    if (p == NULL) {
        ngx_ssl_error(NGX_LOG_ALERT, c->log, 0, "X509_NAME_oneline() failed");
        X509_free(cert);
        return NGX_ERROR;
    }

    for (len = 0; p[len]; len++) { /* void */ }

    s->len = len;
    s->data = ngx_pnalloc(pool, len);
    if (s->data == NULL) {
        OPENSSL_free(p);
        X509_free(cert);
        return NGX_ERROR;
    }

    ngx_memcpy(s->data, p, len);

    OPENSSL_free(p);
    X509_free(cert);

    return NGX_OK;
}


ngx_int_t
ngx_ssl_get_serial_number(ngx_connection_t *c, ngx_pool_t *pool, ngx_str_t *s)
{
    size_t   len;
    X509    *cert;
    BIO     *bio;

    s->len = 0;

    cert = SSL_get_peer_certificate(c->ssl->connection);
    if (cert == NULL) {
        return NGX_OK;
    }

    bio = BIO_new(BIO_s_mem());
    if (bio == NULL) {
        ngx_ssl_error(NGX_LOG_ALERT, c->log, 0, "BIO_new() failed");
        X509_free(cert);
        return NGX_ERROR;
    }

    i2a_ASN1_INTEGER(bio, X509_get_serialNumber(cert));
    len = BIO_pending(bio);

    s->len = len;
    s->data = ngx_pnalloc(pool, len);
    if (s->data == NULL) {
        BIO_free(bio);
        X509_free(cert);
        return NGX_ERROR;
    }

    BIO_read(bio, s->data, len);
    BIO_free(bio);
    X509_free(cert);

    return NGX_OK;
}


ngx_int_t
ngx_ssl_get_fingerprint(ngx_connection_t *c, ngx_pool_t *pool, ngx_str_t *s)
{
    X509          *cert;
    unsigned int   len;
    u_char         buf[EVP_MAX_MD_SIZE];

    s->len = 0;

    cert = SSL_get_peer_certificate(c->ssl->connection);
    if (cert == NULL) {
        return NGX_OK;
    }

    if (!X509_digest(cert, EVP_sha1(), buf, &len)) {
        ngx_ssl_error(NGX_LOG_ALERT, c->log, 0, "X509_digest() failed");
        X509_free(cert);
        return NGX_ERROR;
    }

    s->len = 2 * len;
    s->data = ngx_pnalloc(pool, 2 * len);
    if (s->data == NULL) {
        X509_free(cert);
        return NGX_ERROR;
    }

    ngx_hex_dump(s->data, buf, len);

    X509_free(cert);

    return NGX_OK;
}


ngx_int_t
ngx_ssl_get_client_verify(ngx_connection_t *c, ngx_pool_t *pool, ngx_str_t *s)
{
    X509        *cert;
    long         rc;
    const char  *str;

    cert = SSL_get_peer_certificate(c->ssl->connection);
    if (cert == NULL) {
        ngx_str_set(s, "NONE");
        return NGX_OK;
    }

    X509_free(cert);

    rc = SSL_get_verify_result(c->ssl->connection);

    if (rc == X509_V_OK) {
        if (ngx_ssl_ocsp_get_status(c, &str) == NGX_OK) {
            ngx_str_set(s, "SUCCESS");
            return NGX_OK;
        }

    } else {
        str = X509_verify_cert_error_string(rc);
    }

    s->data = ngx_pnalloc(pool, sizeof("FAILED:") - 1 + ngx_strlen(str));
    if (s->data == NULL) {
        return NGX_ERROR;
    }

    s->len = ngx_sprintf(s->data, "FAILED:%s", str) - s->data;

    return NGX_OK;
}


ngx_int_t
ngx_ssl_get_client_v_start(ngx_connection_t *c, ngx_pool_t *pool, ngx_str_t *s)
{
    BIO     *bio;
    X509    *cert;
    size_t   len;

    s->len = 0;

    cert = SSL_get_peer_certificate(c->ssl->connection);
    if (cert == NULL) {
        return NGX_OK;
    }

    bio = BIO_new(BIO_s_mem());
    if (bio == NULL) {
        ngx_ssl_error(NGX_LOG_ALERT, c->log, 0, "BIO_new() failed");
        X509_free(cert);
        return NGX_ERROR;
    }

#if OPENSSL_VERSION_NUMBER > 0x10100000L
    ASN1_TIME_print(bio, X509_get0_notBefore(cert));
#else
    ASN1_TIME_print(bio, X509_get_notBefore(cert));
#endif

    len = BIO_pending(bio);

    s->len = len;
    s->data = ngx_pnalloc(pool, len);
    if (s->data == NULL) {
        BIO_free(bio);
        X509_free(cert);
        return NGX_ERROR;
    }

    BIO_read(bio, s->data, len);
    BIO_free(bio);
    X509_free(cert);

    return NGX_OK;
}


ngx_int_t
ngx_ssl_get_client_v_end(ngx_connection_t *c, ngx_pool_t *pool, ngx_str_t *s)
{
    BIO     *bio;
    X509    *cert;
    size_t   len;

    s->len = 0;

    cert = SSL_get_peer_certificate(c->ssl->connection);
    if (cert == NULL) {
        return NGX_OK;
    }

    bio = BIO_new(BIO_s_mem());
    if (bio == NULL) {
        ngx_ssl_error(NGX_LOG_ALERT, c->log, 0, "BIO_new() failed");
        X509_free(cert);
        return NGX_ERROR;
    }

#if OPENSSL_VERSION_NUMBER > 0x10100000L
    ASN1_TIME_print(bio, X509_get0_notAfter(cert));
#else
    ASN1_TIME_print(bio, X509_get_notAfter(cert));
#endif

    len = BIO_pending(bio);

    s->len = len;
    s->data = ngx_pnalloc(pool, len);
    if (s->data == NULL) {
        BIO_free(bio);
        X509_free(cert);
        return NGX_ERROR;
    }

    BIO_read(bio, s->data, len);
    BIO_free(bio);
    X509_free(cert);

    return NGX_OK;
}


ngx_int_t
ngx_ssl_get_client_v_remain(ngx_connection_t *c, ngx_pool_t *pool, ngx_str_t *s)
{
    X509    *cert;
    time_t   now, end;

    s->len = 0;

    cert = SSL_get_peer_certificate(c->ssl->connection);
    if (cert == NULL) {
        return NGX_OK;
    }

#if OPENSSL_VERSION_NUMBER > 0x10100000L
    end = ngx_ssl_parse_time(X509_get0_notAfter(cert), c->log);
#else
    end = ngx_ssl_parse_time(X509_get_notAfter(cert), c->log);
#endif

    if (end == (time_t) NGX_ERROR) {
        X509_free(cert);
        return NGX_OK;
    }

    now = ngx_time();

    if (end < now + 86400) {
        ngx_str_set(s, "0");
        X509_free(cert);
        return NGX_OK;
    }

    s->data = ngx_pnalloc(pool, NGX_TIME_T_LEN);
    if (s->data == NULL) {
        X509_free(cert);
        return NGX_ERROR;
    }

    s->len = ngx_sprintf(s->data, "%T", (end - now) / 86400) - s->data;

    X509_free(cert);

    return NGX_OK;
}


static time_t
ngx_ssl_parse_time(
#if OPENSSL_VERSION_NUMBER > 0x10100000L
    const
#endif
    ASN1_TIME *asn1time, ngx_log_t *log)
{
    BIO     *bio;
    char    *value;
    size_t   len;
    time_t   time;

    /*
     * OpenSSL doesn't provide a way to convert ASN1_TIME
     * into time_t.  To do this, we use ASN1_TIME_print(),
     * which uses the "MMM DD HH:MM:SS YYYY [GMT]" format (e.g.,
     * "Feb  3 00:55:52 2015 GMT"), and parse the result.
     */

    bio = BIO_new(BIO_s_mem());
    if (bio == NULL) {
        ngx_ssl_error(NGX_LOG_ALERT, log, 0, "BIO_new() failed");
        return NGX_ERROR;
    }

    /* fake weekday prepended to match C asctime() format */

    BIO_write(bio, "Tue ", sizeof("Tue ") - 1);
    ASN1_TIME_print(bio, asn1time);
    len = BIO_get_mem_data(bio, &value);

    time = ngx_parse_http_time((u_char *) value, len);

    BIO_free(bio);

    return time;
}


static void *
ngx_openssl_create_conf(ngx_cycle_t *cycle)
{
    ngx_openssl_conf_t  *oscf;

    oscf = ngx_pcalloc(cycle->pool, sizeof(ngx_openssl_conf_t));
    if (oscf == NULL) {
        return NULL;
    }

    /*
     * set by ngx_pcalloc():
     *
     *     oscf->engine = 0;
     */

    return oscf;
}


static char *
ngx_openssl_engine(ngx_conf_t *cf, ngx_command_t *cmd, void *conf)
{
#ifndef OPENSSL_NO_ENGINE

    ngx_openssl_conf_t *oscf = conf;

    ENGINE     *engine;
    ngx_str_t  *value;

    if (oscf->engine) {
        return "is duplicate";
    }

    oscf->engine = 1;

    value = cf->args->elts;

    engine = ENGINE_by_id((char *) value[1].data);

    if (engine == NULL) {
        ngx_ssl_error(NGX_LOG_EMERG, cf->log, 0,
                      "ENGINE_by_id(\"%V\") failed", &value[1]);
        return NGX_CONF_ERROR;
    }

    if (ENGINE_set_default(engine, ENGINE_METHOD_ALL) == 0) {
        ngx_ssl_error(NGX_LOG_EMERG, cf->log, 0,
                      "ENGINE_set_default(\"%V\", ENGINE_METHOD_ALL) failed",
                      &value[1]);

        ENGINE_free(engine);

        return NGX_CONF_ERROR;
    }

    ENGINE_free(engine);

    return NGX_CONF_OK;

#else

    return "is not supported";

#endif
}


static void
ngx_openssl_exit(ngx_cycle_t *cycle)
{
#if OPENSSL_VERSION_NUMBER < 0x10100003L

    EVP_cleanup();
#ifndef OPENSSL_NO_ENGINE
    ENGINE_cleanup();
#endif

#endif
}<|MERGE_RESOLUTION|>--- conflicted
+++ resolved
@@ -4322,7 +4322,7 @@
         == 0)
     {
         ngx_log_error(NGX_LOG_WARN, cf->log, 0,
-                      "nginx was built with Session Tickets support, however, "
+                      "Angie was built with Session Tickets support, however, "
                       "now it is linked dynamically to an OpenSSL library "
                       "which has no tlsext support, therefore Session Tickets "
                       "are not available");
@@ -4422,28 +4422,6 @@
         ngx_explicit_memzero(&buf, 80);
     }
 
-<<<<<<< HEAD
-    if (SSL_CTX_set_ex_data(ssl->ctx, ngx_ssl_session_ticket_keys_index, keys)
-        == 0)
-    {
-        ngx_ssl_error(NGX_LOG_EMERG, ssl->log, 0,
-                      "SSL_CTX_set_ex_data() failed");
-        return NGX_ERROR;
-    }
-
-    if (SSL_CTX_set_tlsext_ticket_key_cb(ssl->ctx,
-                                         ngx_ssl_session_ticket_key_callback)
-        == 0)
-    {
-        ngx_log_error(NGX_LOG_WARN, cf->log, 0,
-                      "Angie was built with Session Tickets support, however, "
-                      "now it is linked dynamically to an OpenSSL library "
-                      "which has no tlsext support, therefore Session Tickets "
-                      "are not available");
-    }
-
-=======
->>>>>>> 123b14c3
     return NGX_OK;
 
 failed:
