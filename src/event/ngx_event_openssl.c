
/*
 * Copyright (C) 2023 Web Server LLC
 * Copyright (C) Igor Sysoev
 * Copyright (C) Nginx, Inc.
 */


#include <ngx_config.h>
#include <ngx_core.h>
#include <ngx_event.h>


#define NGX_SSL_PASSWORD_BUFFER_SIZE  4096

#if (NGX_HAVE_NTLS)

#define NGX_SSL_NTLS_CERT_REGULAR     0
#define NGX_SSL_NTLS_CERT_SIGN        1
#define NGX_SSL_NTLS_CERT_ENC         2

#endif


typedef struct {
    ngx_uint_t  engine;   /* unsigned  engine:1; */
} ngx_openssl_conf_t;


<<<<<<< HEAD
#if (NGX_HAVE_NTLS)
static ngx_uint_t ngx_ssl_ntls_type(ngx_str_t *s);
#endif
static X509 *ngx_ssl_load_certificate(ngx_pool_t *pool, char **err,
    ngx_str_t *cert, STACK_OF(X509) **chain);
static EVP_PKEY *ngx_ssl_load_certificate_key(ngx_pool_t *pool, char **err,
    ngx_str_t *key, ngx_array_t *passwords);
static int ngx_ssl_password_callback(char *buf, int size, int rwflag,
    void *userdata);
=======
static ngx_inline ngx_int_t ngx_ssl_cert_already_in_hash(void);
>>>>>>> 6d234120
static int ngx_ssl_verify_callback(int ok, X509_STORE_CTX *x509_store);
static void ngx_ssl_info_callback(const ngx_ssl_conn_t *ssl_conn, int where,
    int ret);
static int ngx_ssl_cmp_x509_name(const X509_NAME *const *a,
    const X509_NAME *const *b);
static void ngx_ssl_passwords_cleanup(void *data);
static int ngx_ssl_new_client_session(ngx_ssl_conn_t *ssl_conn,
    ngx_ssl_session_t *sess);
#ifdef SSL_READ_EARLY_DATA_SUCCESS
static ngx_int_t ngx_ssl_try_early_data(ngx_connection_t *c);
#endif
static void ngx_ssl_handshake_handler(ngx_event_t *ev);
#ifdef SSL_READ_EARLY_DATA_SUCCESS
static ssize_t ngx_ssl_recv_early(ngx_connection_t *c, u_char *buf,
    size_t size);
#endif
static ngx_int_t ngx_ssl_handle_recv(ngx_connection_t *c, int n);
static void ngx_ssl_write_handler(ngx_event_t *wev);
#ifdef SSL_READ_EARLY_DATA_SUCCESS
static ssize_t ngx_ssl_write_early(ngx_connection_t *c, u_char *data,
    size_t size);
#endif
static ssize_t ngx_ssl_sendfile(ngx_connection_t *c, ngx_buf_t *file,
    size_t size);
static void ngx_ssl_read_handler(ngx_event_t *rev);
static void ngx_ssl_shutdown_handler(ngx_event_t *ev);
static void ngx_ssl_connection_error(ngx_connection_t *c, int sslerr,
    ngx_err_t err, char *text);
static void ngx_ssl_clear_error(ngx_log_t *log);

static ngx_int_t ngx_ssl_session_id_context(ngx_ssl_t *ssl,
    ngx_str_t *sess_ctx, ngx_array_t *certificates);
static int ngx_ssl_new_session(ngx_ssl_conn_t *ssl_conn,
    ngx_ssl_session_t *sess);
static ngx_ssl_session_t *ngx_ssl_get_cached_session(ngx_ssl_conn_t *ssl_conn,
#if OPENSSL_VERSION_NUMBER >= 0x10100003L
    const
#endif
    u_char *id, int len, int *copy);
static void ngx_ssl_remove_session(SSL_CTX *ssl, ngx_ssl_session_t *sess);
static void ngx_ssl_expire_sessions(ngx_ssl_session_cache_t *cache,
    ngx_slab_pool_t *shpool, ngx_uint_t n);
static void ngx_ssl_session_rbtree_insert_value(ngx_rbtree_node_t *temp,
    ngx_rbtree_node_t *node, ngx_rbtree_node_t *sentinel);

#ifdef SSL_CTRL_SET_TLSEXT_TICKET_KEY_CB
static int ngx_ssl_ticket_key_callback(ngx_ssl_conn_t *ssl_conn,
    unsigned char *name, unsigned char *iv, EVP_CIPHER_CTX *ectx,
    HMAC_CTX *hctx, int enc);
static ngx_int_t ngx_ssl_rotate_ticket_keys(SSL_CTX *ssl_ctx, ngx_log_t *log);
static void ngx_ssl_ticket_keys_cleanup(void *data);
#endif

#ifndef X509_CHECK_FLAG_ALWAYS_CHECK_SUBJECT
static ngx_int_t ngx_ssl_check_name(ngx_str_t *name, ASN1_STRING *str);
#endif

static time_t ngx_ssl_parse_time(
#if OPENSSL_VERSION_NUMBER > 0x10100000L
    const
#endif
    ASN1_TIME *asn1time, ngx_log_t *log);

static void *ngx_openssl_create_conf(ngx_cycle_t *cycle);
static char *ngx_openssl_engine(ngx_conf_t *cf, ngx_command_t *cmd, void *conf);
static void ngx_openssl_exit(ngx_cycle_t *cycle);


static ngx_command_t  ngx_openssl_commands[] = {

    { ngx_string("ssl_engine"),
      NGX_MAIN_CONF|NGX_DIRECT_CONF|NGX_CONF_TAKE1,
      ngx_openssl_engine,
      0,
      0,
      NULL },

      ngx_null_command
};


static ngx_core_module_t  ngx_openssl_module_ctx = {
    ngx_string("openssl"),
    ngx_openssl_create_conf,
    NULL
};


ngx_module_t  ngx_openssl_module = {
    NGX_MODULE_V1,
    &ngx_openssl_module_ctx,               /* module context */
    ngx_openssl_commands,                  /* module directives */
    NGX_CORE_MODULE,                       /* module type */
    NULL,                                  /* init master */
    NULL,                                  /* init module */
    NULL,                                  /* init process */
    NULL,                                  /* init thread */
    NULL,                                  /* exit thread */
    NULL,                                  /* exit process */
    ngx_openssl_exit,                      /* exit master */
    NGX_MODULE_V1_PADDING
};


int  ngx_ssl_connection_index;
int  ngx_ssl_server_conf_index;
int  ngx_ssl_session_cache_index;
int  ngx_ssl_ticket_keys_index;
int  ngx_ssl_ocsp_index;
int  ngx_ssl_index;
int  ngx_ssl_certificate_name_index;


ngx_int_t
ngx_ssl_init(ngx_log_t *log)
{
#if (OPENSSL_INIT_LOAD_CONFIG && !defined LIBRESSL_VERSION_NUMBER)

    uint64_t                opts;
    OPENSSL_INIT_SETTINGS  *init;

    opts = OPENSSL_INIT_LOAD_CONFIG;

#if (NGX_OPENSSL_NO_CONFIG)

    if (getenv("OPENSSL_CONF") == NULL) {
        opts = OPENSSL_INIT_NO_LOAD_CONFIG;
    }

#endif

    init = OPENSSL_INIT_new();
    if (init == NULL) {
        ngx_ssl_error(NGX_LOG_ALERT, log, 0, "OPENSSL_INIT_new() failed");
        return NGX_ERROR;
    }

#ifndef OPENSSL_NO_STDIO
    if (OPENSSL_INIT_set_config_appname(init, "angie") == 0) {
        ngx_ssl_error(NGX_LOG_ALERT, log, 0,
                      "OPENSSL_INIT_set_config_appname() failed");
        return NGX_ERROR;
    }
#endif

    if (OPENSSL_init_ssl(opts, init) == 0) {
        ngx_ssl_error(NGX_LOG_ALERT, log, 0, "OPENSSL_init_ssl() failed");
        return NGX_ERROR;
    }

    OPENSSL_INIT_free(init);

    /*
     * OPENSSL_init_ssl() may leave errors in the error queue
     * while returning success
     */

    ERR_clear_error();

#else

#if (NGX_OPENSSL_NO_CONFIG)

    if (getenv("OPENSSL_CONF") == NULL) {
        OPENSSL_no_config();
    }

#endif

    OPENSSL_config("angie");

    SSL_library_init();
    SSL_load_error_strings();

    OpenSSL_add_all_algorithms();

#endif

#ifndef SSL_OP_NO_COMPRESSION
    {
    /*
     * Disable gzip compression in OpenSSL prior to 1.0.0 version,
     * this saves about 522K per connection.
     */
    int                  n;
    STACK_OF(SSL_COMP)  *ssl_comp_methods;

    ssl_comp_methods = SSL_COMP_get_compression_methods();
    n = sk_SSL_COMP_num(ssl_comp_methods);

    while (n--) {
        (void) sk_SSL_COMP_pop(ssl_comp_methods);
    }
    }
#endif

    ngx_ssl_connection_index = SSL_get_ex_new_index(0, NULL, NULL, NULL, NULL);

    if (ngx_ssl_connection_index == -1) {
        ngx_ssl_error(NGX_LOG_ALERT, log, 0, "SSL_get_ex_new_index() failed");
        return NGX_ERROR;
    }

    ngx_ssl_server_conf_index = SSL_CTX_get_ex_new_index(0, NULL, NULL, NULL,
                                                         NULL);
    if (ngx_ssl_server_conf_index == -1) {
        ngx_ssl_error(NGX_LOG_ALERT, log, 0,
                      "SSL_CTX_get_ex_new_index() failed");
        return NGX_ERROR;
    }

    ngx_ssl_session_cache_index = SSL_CTX_get_ex_new_index(0, NULL, NULL, NULL,
                                                           NULL);
    if (ngx_ssl_session_cache_index == -1) {
        ngx_ssl_error(NGX_LOG_ALERT, log, 0,
                      "SSL_CTX_get_ex_new_index() failed");
        return NGX_ERROR;
    }

    ngx_ssl_ticket_keys_index = SSL_CTX_get_ex_new_index(0, NULL, NULL, NULL,
                                                         NULL);
    if (ngx_ssl_ticket_keys_index == -1) {
        ngx_ssl_error(NGX_LOG_ALERT, log, 0,
                      "SSL_CTX_get_ex_new_index() failed");
        return NGX_ERROR;
    }

    ngx_ssl_ocsp_index = SSL_CTX_get_ex_new_index(0, NULL, NULL, NULL, NULL);
    if (ngx_ssl_ocsp_index == -1) {
        ngx_ssl_error(NGX_LOG_ALERT, log, 0,
                      "SSL_CTX_get_ex_new_index() failed");
        return NGX_ERROR;
    }

    ngx_ssl_index = SSL_CTX_get_ex_new_index(0, NULL, NULL, NULL, NULL);

    if (ngx_ssl_index == -1) {
        ngx_ssl_error(NGX_LOG_ALERT, log, 0,
                      "SSL_CTX_get_ex_new_index() failed");
        return NGX_ERROR;
    }

    ngx_ssl_certificate_name_index = X509_get_ex_new_index(0, NULL, NULL, NULL,
                                                           NULL);

    if (ngx_ssl_certificate_name_index == -1) {
        ngx_ssl_error(NGX_LOG_ALERT, log, 0, "X509_get_ex_new_index() failed");
        return NGX_ERROR;
    }

    return NGX_OK;
}


ngx_int_t
ngx_ssl_create(ngx_ssl_t *ssl, ngx_uint_t protocols, void *data)
{
    ssl->ctx = SSL_CTX_new(SSLv23_method());

    if (ssl->ctx == NULL) {
        ngx_ssl_error(NGX_LOG_EMERG, ssl->log, 0, "SSL_CTX_new() failed");
        return NGX_ERROR;
    }

    if (SSL_CTX_set_ex_data(ssl->ctx, ngx_ssl_server_conf_index, data) == 0) {
        ngx_ssl_error(NGX_LOG_EMERG, ssl->log, 0,
                      "SSL_CTX_set_ex_data() failed");
        return NGX_ERROR;
    }

    if (SSL_CTX_set_ex_data(ssl->ctx, ngx_ssl_index, ssl) == 0) {
        ngx_ssl_error(NGX_LOG_EMERG, ssl->log, 0,
                      "SSL_CTX_set_ex_data() failed");
        return NGX_ERROR;
    }

    ngx_rbtree_init(&ssl->staple_rbtree, &ssl->staple_sentinel,
                    ngx_rbtree_insert_value);

    ssl->buffer_size = NGX_SSL_BUFSIZE;

    /* client side options */

#ifdef SSL_OP_MICROSOFT_SESS_ID_BUG
    SSL_CTX_set_options(ssl->ctx, SSL_OP_MICROSOFT_SESS_ID_BUG);
#endif

#ifdef SSL_OP_NETSCAPE_CHALLENGE_BUG
    SSL_CTX_set_options(ssl->ctx, SSL_OP_NETSCAPE_CHALLENGE_BUG);
#endif

    /* server side options */

#ifdef SSL_OP_SSLREF2_REUSE_CERT_TYPE_BUG
    SSL_CTX_set_options(ssl->ctx, SSL_OP_SSLREF2_REUSE_CERT_TYPE_BUG);
#endif

#ifdef SSL_OP_MICROSOFT_BIG_SSLV3_BUFFER
    SSL_CTX_set_options(ssl->ctx, SSL_OP_MICROSOFT_BIG_SSLV3_BUFFER);
#endif

#ifdef SSL_OP_SSLEAY_080_CLIENT_DH_BUG
    SSL_CTX_set_options(ssl->ctx, SSL_OP_SSLEAY_080_CLIENT_DH_BUG);
#endif

#ifdef SSL_OP_TLS_D5_BUG
    SSL_CTX_set_options(ssl->ctx, SSL_OP_TLS_D5_BUG);
#endif

#ifdef SSL_OP_TLS_BLOCK_PADDING_BUG
    SSL_CTX_set_options(ssl->ctx, SSL_OP_TLS_BLOCK_PADDING_BUG);
#endif

#ifdef SSL_OP_DONT_INSERT_EMPTY_FRAGMENTS
    SSL_CTX_set_options(ssl->ctx, SSL_OP_DONT_INSERT_EMPTY_FRAGMENTS);
#endif

    SSL_CTX_set_options(ssl->ctx, SSL_OP_SINGLE_DH_USE);

#if OPENSSL_VERSION_NUMBER >= 0x009080dfL
    /* only in 0.9.8m+ */
    SSL_CTX_clear_options(ssl->ctx,
                          SSL_OP_NO_SSLv2|SSL_OP_NO_SSLv3|SSL_OP_NO_TLSv1);
#endif

    if (!(protocols & NGX_SSL_SSLv2)) {
        SSL_CTX_set_options(ssl->ctx, SSL_OP_NO_SSLv2);
    }
    if (!(protocols & NGX_SSL_SSLv3)) {
        SSL_CTX_set_options(ssl->ctx, SSL_OP_NO_SSLv3);
    }
    if (!(protocols & NGX_SSL_TLSv1)) {
        SSL_CTX_set_options(ssl->ctx, SSL_OP_NO_TLSv1);
    }
#ifdef SSL_OP_NO_TLSv1_1
    SSL_CTX_clear_options(ssl->ctx, SSL_OP_NO_TLSv1_1);
    if (!(protocols & NGX_SSL_TLSv1_1)) {
        SSL_CTX_set_options(ssl->ctx, SSL_OP_NO_TLSv1_1);
    }
#endif
#ifdef SSL_OP_NO_TLSv1_2
    SSL_CTX_clear_options(ssl->ctx, SSL_OP_NO_TLSv1_2);
    if (!(protocols & NGX_SSL_TLSv1_2)) {
        SSL_CTX_set_options(ssl->ctx, SSL_OP_NO_TLSv1_2);
    }
#endif
#ifdef SSL_OP_NO_TLSv1_3
    SSL_CTX_clear_options(ssl->ctx, SSL_OP_NO_TLSv1_3);
    if (!(protocols & NGX_SSL_TLSv1_3)) {
        SSL_CTX_set_options(ssl->ctx, SSL_OP_NO_TLSv1_3);
    }
#endif

#ifdef SSL_CTX_set_min_proto_version
    SSL_CTX_set_min_proto_version(ssl->ctx, 0);
    SSL_CTX_set_max_proto_version(ssl->ctx, TLS1_2_VERSION);
#endif

#ifdef TLS1_3_VERSION
    SSL_CTX_set_min_proto_version(ssl->ctx, 0);
    SSL_CTX_set_max_proto_version(ssl->ctx, TLS1_3_VERSION);
#endif

#ifdef SSL_OP_NO_COMPRESSION
    SSL_CTX_set_options(ssl->ctx, SSL_OP_NO_COMPRESSION);
#endif

#ifdef SSL_OP_NO_ANTI_REPLAY
    SSL_CTX_set_options(ssl->ctx, SSL_OP_NO_ANTI_REPLAY);
#endif

#ifdef SSL_OP_NO_CLIENT_RENEGOTIATION
    SSL_CTX_set_options(ssl->ctx, SSL_OP_NO_CLIENT_RENEGOTIATION);
#endif

#ifdef SSL_OP_IGNORE_UNEXPECTED_EOF
    SSL_CTX_set_options(ssl->ctx, SSL_OP_IGNORE_UNEXPECTED_EOF);
#endif

#ifdef SSL_MODE_RELEASE_BUFFERS
    SSL_CTX_set_mode(ssl->ctx, SSL_MODE_RELEASE_BUFFERS);
#endif

#ifdef SSL_MODE_NO_AUTO_CHAIN
    SSL_CTX_set_mode(ssl->ctx, SSL_MODE_NO_AUTO_CHAIN);
#endif

    SSL_CTX_set_read_ahead(ssl->ctx, 1);

    SSL_CTX_set_info_callback(ssl->ctx, ngx_ssl_info_callback);

    return NGX_OK;
}


ngx_int_t
ngx_ssl_certificates(ngx_conf_t *cf, ngx_ssl_t *ssl, ngx_array_t *certs,
    ngx_array_t *keys, ngx_array_t *passwords)
{
    ngx_str_t   *cert, *key;
    ngx_uint_t   i;

    cert = certs->elts;
    key = keys->elts;

    for (i = 0; i < certs->nelts; i++) {

        if (ngx_ssl_certificate(cf, ssl, &cert[i], &key[i], passwords)
            != NGX_OK)
        {
            return NGX_ERROR;
        }
    }

    return NGX_OK;
}


ngx_int_t
ngx_ssl_certificate(ngx_conf_t *cf, ngx_ssl_t *ssl, ngx_str_t *cert,
    ngx_str_t *key, ngx_array_t *passwords)
{
    char            *err;
    X509            *x509, **elm;
    EVP_PKEY        *pkey;
    STACK_OF(X509)  *chain;
#if (NGX_HAVE_NTLS)
    ngx_uint_t       type;
#endif

    chain = ngx_ssl_cache_fetch(cf, NGX_SSL_CACHE_CERT, &err, cert, NULL);
    if (chain == NULL) {
        if (err != NULL) {
            ngx_ssl_error(NGX_LOG_EMERG, ssl->log, 0,
                          "cannot load certificate \"%s\": %s",
                          cert->data, err);
        }

        return NGX_ERROR;
    }

<<<<<<< HEAD
#if (NGX_HAVE_NTLS)
    type = ngx_ssl_ntls_type(cert);

    if (type == NGX_SSL_NTLS_CERT_SIGN) {

        if (SSL_CTX_use_sign_certificate(ssl->ctx, x509) == 0) {
            ngx_ssl_error(NGX_LOG_EMERG, ssl->log, 0,
                          "SSL_CTX_use_sign_certificate(\"%s\") failed",
                          cert->data);
            X509_free(x509);
            sk_X509_pop_free(chain, X509_free);
            return NGX_ERROR;
        }

    } else if (type == NGX_SSL_NTLS_CERT_ENC) {

        if (SSL_CTX_use_enc_certificate(ssl->ctx, x509) == 0) {
            ngx_ssl_error(NGX_LOG_EMERG, ssl->log, 0,
                          "SSL_CTX_use_enc_certificate(\"%s\") failed",
                          cert->data);
            X509_free(x509);
            sk_X509_pop_free(chain, X509_free);
            return NGX_ERROR;
        }

    } else

#endif
=======
    x509 = sk_X509_shift(chain);
>>>>>>> 6d234120

    if (SSL_CTX_use_certificate(ssl->ctx, x509) == 0) {
        ngx_ssl_error(NGX_LOG_EMERG, ssl->log, 0,
                      "SSL_CTX_use_certificate(\"%s\") failed", cert->data);
        X509_free(x509);
        sk_X509_pop_free(chain, X509_free);
        return NGX_ERROR;
    }

    if (X509_set_ex_data(x509, ngx_ssl_certificate_name_index, cert->data)
        == 0)
    {
        ngx_ssl_error(NGX_LOG_EMERG, ssl->log, 0, "X509_set_ex_data() failed");
        X509_free(x509);
        sk_X509_pop_free(chain, X509_free);
        return NGX_ERROR;
    }

    if (ssl->certs.elts == NULL) {
        if (ngx_array_init(&ssl->certs, cf->pool, 1, sizeof(X509 *))
            != NGX_OK)
        {
            X509_free(x509);
            sk_X509_pop_free(chain, X509_free);
            return NGX_ERROR;
        }
    }

    elm = ngx_array_push(&ssl->certs);
    if (elm == NULL) {
        X509_free(x509);
        sk_X509_pop_free(chain, X509_free);
        return NGX_ERROR;
    }

    *elm = x509;

    /*
     * Note that x509 is not freed here, but will be instead freed in
     * ngx_ssl_cleanup_ctx().  This is because we need to preserve all
     * certificates to be able to iterate all of them through ssl->certs,
     * while OpenSSL can free a certificate if it is replaced with another
     * certificate of the same type.
     */

#ifdef SSL_CTX_set0_chain

    if (SSL_CTX_set0_chain(ssl->ctx, chain) == 0) {
        ngx_ssl_error(NGX_LOG_EMERG, ssl->log, 0,
                      "SSL_CTX_set0_chain(\"%s\") failed", cert->data);
        sk_X509_pop_free(chain, X509_free);
        return NGX_ERROR;
    }

#else
    {
    int  n;

    /* SSL_CTX_set0_chain() is only available in OpenSSL 1.0.2+ */

    n = sk_X509_num(chain);

    while (n--) {
        x509 = sk_X509_shift(chain);

        if (SSL_CTX_add_extra_chain_cert(ssl->ctx, x509) == 0) {
            ngx_ssl_error(NGX_LOG_EMERG, ssl->log, 0,
                          "SSL_CTX_add_extra_chain_cert(\"%s\") failed",
                          cert->data);
            sk_X509_pop_free(chain, X509_free);
            return NGX_ERROR;
        }
    }

    sk_X509_free(chain);
    }
#endif

    pkey = ngx_ssl_cache_fetch(cf, NGX_SSL_CACHE_PKEY, &err, key, passwords);
    if (pkey == NULL) {
        if (err != NULL) {
            ngx_ssl_error(NGX_LOG_EMERG, ssl->log, 0,
                          "cannot load certificate key \"%s\": %s",
                          key->data, err);
        }

        return NGX_ERROR;
    }

#if (NGX_HAVE_NTLS)
    type = ngx_ssl_ntls_type(key);

    if (type == NGX_SSL_NTLS_CERT_SIGN) {

        if (SSL_CTX_use_sign_PrivateKey(ssl->ctx, pkey) == 0) {
            ngx_ssl_error(NGX_LOG_EMERG, ssl->log, 0,
                          "SSL_CTX_use_sign_PrivateKey(\"%s\") failed",
                          key->data);
            EVP_PKEY_free(pkey);
            return NGX_ERROR;
        }

    } else if (type == NGX_SSL_NTLS_CERT_ENC) {

        if (SSL_CTX_use_enc_PrivateKey(ssl->ctx, pkey) == 0) {
            ngx_ssl_error(NGX_LOG_EMERG, ssl->log, 0,
                          "SSL_CTX_use_enc_PrivateKey(\"%s\") failed",
                          key->data);
            EVP_PKEY_free(pkey);
            return NGX_ERROR;
        }

    } else

#endif

    if (SSL_CTX_use_PrivateKey(ssl->ctx, pkey) == 0) {
        ngx_ssl_error(NGX_LOG_EMERG, ssl->log, 0,
                      "SSL_CTX_use_PrivateKey(\"%s\") failed", key->data);
        EVP_PKEY_free(pkey);
        return NGX_ERROR;
    }

    EVP_PKEY_free(pkey);

    return NGX_OK;
}


#if (NGX_HAVE_NTLS)

static ngx_uint_t
ngx_ssl_ntls_type(ngx_str_t *s)
{
    if (ngx_strncmp(s->data, "sign:", sizeof("sign:") - 1) == 0) {

        return NGX_SSL_NTLS_CERT_SIGN;

    } else if (ngx_strncmp(s->data, "enc:", sizeof("enc:") - 1) == 0) {

        return NGX_SSL_NTLS_CERT_ENC;
    }

    return NGX_SSL_NTLS_CERT_REGULAR;
}


void
ngx_ssl_ntls_prefix_strip(ngx_str_t *s)
{
    if (ngx_strncmp(s->data, "sign:", sizeof("sign:") - 1) == 0) {
        s->data += sizeof("sign:") - 1;
        s->len -= sizeof("sign:") - 1;

    } else if (ngx_strncmp(s->data, "enc:", sizeof("enc:") - 1) == 0) {
        s->data += sizeof("enc:") - 1;
        s->len -= sizeof("enc:") - 1;
    }
}

#endif


ngx_int_t
ngx_ssl_connection_certificate(ngx_connection_t *c, ngx_pool_t *pool,
    ngx_str_t *cert, ngx_str_t *key, ngx_array_t *passwords)
{
    char            *err;
    X509            *x509;
    EVP_PKEY        *pkey;
    STACK_OF(X509)  *chain;
#if (NGX_HAVE_NTLS)
    ngx_uint_t       type;
#endif

    chain = ngx_ssl_cache_connection_fetch(pool, NGX_SSL_CACHE_CERT, &err,
                                           cert, NULL);
    if (chain == NULL) {
        if (err != NULL) {
            ngx_ssl_error(NGX_LOG_ERR, c->log, 0,
                          "cannot load certificate \"%s\": %s",
                          cert->data, err);
        }

        return NGX_ERROR;
    }

<<<<<<< HEAD
#if (NGX_HAVE_NTLS)
    type = ngx_ssl_ntls_type(cert);

    if (type == NGX_SSL_NTLS_CERT_SIGN) {

        if (SSL_use_sign_certificate(c->ssl->connection, x509) == 0) {
            ngx_ssl_error(NGX_LOG_ERR, c->log, 0,
                          "SSL_use_sign_certificate(\"%s\") failed",
                          cert->data);
            X509_free(x509);
            sk_X509_pop_free(chain, X509_free);
            return NGX_ERROR;
        }

    } else if (type == NGX_SSL_NTLS_CERT_ENC) {

        if (SSL_use_enc_certificate(c->ssl->connection, x509) == 0) {
            ngx_ssl_error(NGX_LOG_ERR, c->log, 0,
                          "SSL_use_enc_certificate(\"%s\") failed",
                          cert->data);
            X509_free(x509);
            sk_X509_pop_free(chain, X509_free);
            return NGX_ERROR;
        }

    } else

#endif
=======
    x509 = sk_X509_shift(chain);
>>>>>>> 6d234120

    if (SSL_use_certificate(c->ssl->connection, x509) == 0) {
        ngx_ssl_error(NGX_LOG_ERR, c->log, 0,
                      "SSL_use_certificate(\"%s\") failed", cert->data);
        X509_free(x509);
        sk_X509_pop_free(chain, X509_free);
        return NGX_ERROR;
    }

    X509_free(x509);

#ifdef SSL_set0_chain

    /*
     * SSL_set0_chain() is only available in OpenSSL 1.0.2+,
     * but this function is only called via certificate callback,
     * which is only available in OpenSSL 1.0.2+ as well
     */

    if (SSL_set0_chain(c->ssl->connection, chain) == 0) {
        ngx_ssl_error(NGX_LOG_ERR, c->log, 0,
                      "SSL_set0_chain(\"%s\") failed", cert->data);
        sk_X509_pop_free(chain, X509_free);
        return NGX_ERROR;
    }

#endif

    pkey = ngx_ssl_cache_connection_fetch(pool, NGX_SSL_CACHE_PKEY, &err,
                                          key, passwords);
    if (pkey == NULL) {
        if (err != NULL) {
            ngx_ssl_error(NGX_LOG_ERR, c->log, 0,
                          "cannot load certificate key \"%s\": %s",
                          key->data, err);
        }

        return NGX_ERROR;
    }

#if (NGX_HAVE_NTLS)
    type = ngx_ssl_ntls_type(key);

    if (type == NGX_SSL_NTLS_CERT_SIGN) {

        if (SSL_use_sign_PrivateKey(c->ssl->connection, pkey) == 0) {
            ngx_ssl_error(NGX_LOG_ERR, c->log, 0,
                          "SSL_use_sign_PrivateKey(\"%s\") failed", key->data);
            EVP_PKEY_free(pkey);
            return NGX_ERROR;
        }

    } else if (type == NGX_SSL_NTLS_CERT_ENC) {

        if (SSL_use_enc_PrivateKey(c->ssl->connection, pkey) == 0) {
            ngx_ssl_error(NGX_LOG_ERR, c->log, 0,
                          "SSL_use_enc_PrivateKey(\"%s\") failed", key->data);
            EVP_PKEY_free(pkey);
            return NGX_ERROR;
        }

    } else

#endif

    if (SSL_use_PrivateKey(c->ssl->connection, pkey) == 0) {
        ngx_ssl_error(NGX_LOG_ERR, c->log, 0,
                      "SSL_use_PrivateKey(\"%s\") failed", key->data);
        EVP_PKEY_free(pkey);
        return NGX_ERROR;
    }

    EVP_PKEY_free(pkey);

    return NGX_OK;
}


<<<<<<< HEAD
static X509 *
ngx_ssl_load_certificate(ngx_pool_t *pool, char **err, ngx_str_t *cert,
    STACK_OF(X509) **chain)
{
    BIO     *bio;
    X509    *x509, *temp;
    u_long   n;

#if (NGX_HAVE_NTLS)
    ngx_str_t  tcert;

    tcert = *cert;
    ngx_ssl_ntls_prefix_strip(&tcert);
    cert = &tcert;
#endif

    if (ngx_strncmp(cert->data, "data:", sizeof("data:") - 1) == 0) {

        bio = BIO_new_mem_buf(cert->data + sizeof("data:") - 1,
                              cert->len - (sizeof("data:") - 1));
        if (bio == NULL) {
            *err = "BIO_new_mem_buf() failed";
            return NULL;
        }

    } else {

        if (ngx_get_full_name(pool, (ngx_str_t *) &ngx_cycle->conf_prefix, cert)
            != NGX_OK)
        {
            *err = NULL;
            return NULL;
        }

        bio = BIO_new_file((char *) cert->data, "r");
        if (bio == NULL) {
            *err = "BIO_new_file() failed";
            return NULL;
        }
    }

    /* certificate itself */

    x509 = PEM_read_bio_X509_AUX(bio, NULL, NULL, NULL);
    if (x509 == NULL) {
        *err = "PEM_read_bio_X509_AUX() failed";
        BIO_free(bio);
        return NULL;
    }

    /* rest of the chain */

    *chain = sk_X509_new_null();
    if (*chain == NULL) {
        *err = "sk_X509_new_null() failed";
        BIO_free(bio);
        X509_free(x509);
        return NULL;
    }

    for ( ;; ) {

        temp = PEM_read_bio_X509(bio, NULL, NULL, NULL);
        if (temp == NULL) {
            n = ERR_peek_last_error();

            if (ERR_GET_LIB(n) == ERR_LIB_PEM
                && ERR_GET_REASON(n) == PEM_R_NO_START_LINE)
            {
                /* end of file */
                ERR_clear_error();
                break;
            }

            /* some real error */

            *err = "PEM_read_bio_X509() failed";
            BIO_free(bio);
            X509_free(x509);
            sk_X509_pop_free(*chain, X509_free);
            return NULL;
        }

        if (sk_X509_push(*chain, temp) == 0) {
            *err = "sk_X509_push() failed";
            BIO_free(bio);
            X509_free(x509);
            sk_X509_pop_free(*chain, X509_free);
            return NULL;
        }
    }

    BIO_free(bio);

    return x509;
}


static EVP_PKEY *
ngx_ssl_load_certificate_key(ngx_pool_t *pool, char **err,
    ngx_str_t *key, ngx_array_t *passwords)
{
    BIO              *bio;
    EVP_PKEY         *pkey;
    ngx_str_t        *pwd;
    ngx_uint_t        tries;
    pem_password_cb  *cb;

#if (NGX_HAVE_NTLS)
    ngx_str_t  tkey;

    tkey = *key;
    ngx_ssl_ntls_prefix_strip(&tkey);
    key = &tkey;
#endif

    if (ngx_strncmp(key->data, "engine:", sizeof("engine:") - 1) == 0) {

#ifndef OPENSSL_NO_ENGINE

        u_char  *p, *last;
        ENGINE  *engine;

        p = key->data + sizeof("engine:") - 1;
        last = (u_char *) ngx_strchr(p, ':');

        if (last == NULL) {
            *err = "invalid syntax";
            return NULL;
        }

        *last = '\0';

        engine = ENGINE_by_id((char *) p);

        *last++ = ':';

        if (engine == NULL) {
            *err = "ENGINE_by_id() failed";
            return NULL;
        }

        pkey = ENGINE_load_private_key(engine, (char *) last, 0, 0);

        if (pkey == NULL) {
            *err = "ENGINE_load_private_key() failed";
            ENGINE_free(engine);
            return NULL;
        }

        ENGINE_free(engine);

        return pkey;

#else

        *err = "loading \"engine:...\" certificate keys is not supported";
        return NULL;

#endif
    }

    if (ngx_strncmp(key->data, "data:", sizeof("data:") - 1) == 0) {

        bio = BIO_new_mem_buf(key->data + sizeof("data:") - 1,
                              key->len - (sizeof("data:") - 1));
        if (bio == NULL) {
            *err = "BIO_new_mem_buf() failed";
            return NULL;
        }

    } else {

        if (ngx_get_full_name(pool, (ngx_str_t *) &ngx_cycle->conf_prefix, key)
            != NGX_OK)
        {
            *err = NULL;
            return NULL;
        }

        bio = BIO_new_file((char *) key->data, "r");
        if (bio == NULL) {
            *err = "BIO_new_file() failed";
            return NULL;
        }
    }

    if (passwords) {
        tries = passwords->nelts;
        pwd = passwords->elts;
        cb = ngx_ssl_password_callback;

    } else {
        tries = 1;
        pwd = NULL;
        cb = NULL;
    }

    for ( ;; ) {

        pkey = PEM_read_bio_PrivateKey(bio, NULL, cb, pwd);
        if (pkey != NULL) {
            break;
        }

        if (tries-- > 1) {
            ERR_clear_error();
            (void) BIO_reset(bio);
            pwd++;
            continue;
        }

        *err = "PEM_read_bio_PrivateKey() failed";
        BIO_free(bio);
        return NULL;
    }

    BIO_free(bio);

    return pkey;
}


static int
ngx_ssl_password_callback(char *buf, int size, int rwflag, void *userdata)
{
    ngx_str_t *pwd = userdata;

    if (rwflag) {
        ngx_log_error(NGX_LOG_ALERT, ngx_cycle->log, 0,
                      "ngx_ssl_password_callback() is called for encryption");
        return 0;
    }

    if (pwd == NULL) {
        return 0;
    }

    if (pwd->len > (size_t) size) {
        ngx_log_error(NGX_LOG_ERR, ngx_cycle->log, 0,
                      "password is truncated to %d bytes", size);
    } else {
        size = pwd->len;
    }

    ngx_memcpy(buf, pwd->data, size);

    return size;
}


=======
>>>>>>> 6d234120
ngx_int_t
ngx_ssl_ciphers(ngx_conf_t *cf, ngx_ssl_t *ssl, ngx_str_t *ciphers,
    ngx_uint_t prefer_server_ciphers)
{
    if (SSL_CTX_set_cipher_list(ssl->ctx, (char *) ciphers->data) == 0) {
        ngx_ssl_error(NGX_LOG_EMERG, ssl->log, 0,
                      "SSL_CTX_set_cipher_list(\"%V\") failed",
                      ciphers);
        return NGX_ERROR;
    }

    if (prefer_server_ciphers) {
        SSL_CTX_set_options(ssl->ctx, SSL_OP_CIPHER_SERVER_PREFERENCE);
    }

    return NGX_OK;
}


ngx_int_t
ngx_ssl_client_certificate(ngx_conf_t *cf, ngx_ssl_t *ssl, ngx_str_t *cert,
    ngx_int_t depth)
{
    int                   n, i;
    char                 *err;
    X509                 *x509;
    X509_NAME            *name;
    X509_STORE           *store;
    STACK_OF(X509)       *chain;
    STACK_OF(X509_NAME)  *list;

    SSL_CTX_set_verify(ssl->ctx, SSL_VERIFY_PEER, ngx_ssl_verify_callback);

    SSL_CTX_set_verify_depth(ssl->ctx, depth);

    if (cert->len == 0) {
        return NGX_OK;
    }

    list = sk_X509_NAME_new(ngx_ssl_cmp_x509_name);
    if (list == NULL) {
        return NGX_ERROR;
    }

    store = SSL_CTX_get_cert_store(ssl->ctx);

    if (store == NULL) {
        ngx_ssl_error(NGX_LOG_EMERG, ssl->log, 0,
                      "SSL_CTX_get_cert_store() failed");
        return NGX_ERROR;
    }

    chain = ngx_ssl_cache_fetch(cf, NGX_SSL_CACHE_CA, &err, cert, NULL);
    if (chain == NULL) {
        if (err != NULL) {
            ngx_ssl_error(NGX_LOG_EMERG, ssl->log, 0,
                          "cannot load certificate \"%s\": %s",
                          cert->data, err);
        }

        sk_X509_NAME_pop_free(list, X509_NAME_free);
        return NGX_ERROR;
    }

    n = sk_X509_num(chain);

    for (i = 0; i < n; i++) {
        x509 = sk_X509_value(chain, i);

        if (X509_STORE_add_cert(store, x509) != 1) {

            if (ngx_ssl_cert_already_in_hash()) {
                continue;
            }

            ngx_ssl_error(NGX_LOG_EMERG, ssl->log, 0,
                          "X509_STORE_add_cert(\"%s\") failed", cert->data);
            sk_X509_NAME_pop_free(list, X509_NAME_free);
            sk_X509_pop_free(chain, X509_free);
            return NGX_ERROR;
        }

        name = X509_get_subject_name(x509);
        if (name == NULL) {
            ngx_ssl_error(NGX_LOG_EMERG, ssl->log, 0,
                          "X509_get_subject_name(\"%s\") failed", cert->data);
            sk_X509_NAME_pop_free(list, X509_NAME_free);
            sk_X509_pop_free(chain, X509_free);
            return NGX_ERROR;
        }

        name = X509_NAME_dup(name);
        if (name == NULL) {
            sk_X509_NAME_pop_free(list, X509_NAME_free);
            sk_X509_pop_free(chain, X509_free);
            return NGX_ERROR;
        }

#ifdef OPENSSL_IS_BORINGSSL
        if (sk_X509_NAME_find(list, NULL, name) > 0) {
#else
        if (sk_X509_NAME_find(list, name) >= 0) {
#endif
            X509_NAME_free(name);
            continue;
        }

        if (sk_X509_NAME_push(list, name) == 0) {
            sk_X509_NAME_pop_free(list, X509_NAME_free);
            sk_X509_pop_free(chain, X509_free);
            X509_NAME_free(name);
            return NGX_ERROR;
        }
    }

    sk_X509_pop_free(chain, X509_free);

    SSL_CTX_set_client_CA_list(ssl->ctx, list);

    return NGX_OK;
}


ngx_int_t
ngx_ssl_trusted_certificate(ngx_conf_t *cf, ngx_ssl_t *ssl, ngx_str_t *cert,
    ngx_int_t depth)
{
    int              i, n;
    char            *err;
    X509            *x509;
    X509_STORE      *store;
    STACK_OF(X509)  *chain;

    SSL_CTX_set_verify(ssl->ctx, SSL_CTX_get_verify_mode(ssl->ctx),
                       ngx_ssl_verify_callback);

    SSL_CTX_set_verify_depth(ssl->ctx, depth);

    if (cert->len == 0) {
        return NGX_OK;
    }

    store = SSL_CTX_get_cert_store(ssl->ctx);

    if (store == NULL) {
        ngx_ssl_error(NGX_LOG_EMERG, ssl->log, 0,
                      "SSL_CTX_get_cert_store() failed");
        return NGX_ERROR;
    }

    chain = ngx_ssl_cache_fetch(cf, NGX_SSL_CACHE_CA, &err, cert, NULL);
    if (chain == NULL) {
        if (err != NULL) {
            ngx_ssl_error(NGX_LOG_EMERG, ssl->log, 0,
                          "cannot load certificate \"%s\": %s",
                          cert->data, err);
        }

        return NGX_ERROR;
    }

    n = sk_X509_num(chain);

    for (i = 0; i < n; i++) {
        x509 = sk_X509_value(chain, i);

        if (X509_STORE_add_cert(store, x509) != 1) {

            if (ngx_ssl_cert_already_in_hash()) {
                continue;
            }

            ngx_ssl_error(NGX_LOG_EMERG, ssl->log, 0,
                          "X509_STORE_add_cert(\"%s\") failed", cert->data);
            sk_X509_pop_free(chain, X509_free);
            return NGX_ERROR;
        }
    }

    sk_X509_pop_free(chain, X509_free);

    return NGX_OK;
}


ngx_int_t
ngx_ssl_crl(ngx_conf_t *cf, ngx_ssl_t *ssl, ngx_str_t *crl)
{
    int                  n, i;
    char                *err;
    X509_CRL            *x509;
    X509_STORE          *store;
    STACK_OF(X509_CRL)  *chain;

    if (crl->len == 0) {
        return NGX_OK;
    }

    store = SSL_CTX_get_cert_store(ssl->ctx);

    if (store == NULL) {
        ngx_ssl_error(NGX_LOG_EMERG, ssl->log, 0,
                      "SSL_CTX_get_cert_store() failed");
        return NGX_ERROR;
    }

    chain = ngx_ssl_cache_fetch(cf, NGX_SSL_CACHE_CRL, &err, crl, NULL);
    if (chain == NULL) {
        if (err != NULL) {
            ngx_ssl_error(NGX_LOG_EMERG, ssl->log, 0,
                          "cannot load CRL \"%s\": %s", crl->data, err);
        }

        return NGX_ERROR;
    }

    n = sk_X509_CRL_num(chain);

    for (i = 0; i < n; i++) {
        x509 = sk_X509_CRL_value(chain, i);

        if (X509_STORE_add_crl(store, x509) != 1) {

            if (ngx_ssl_cert_already_in_hash()) {
                continue;
            }

            ngx_ssl_error(NGX_LOG_EMERG, ssl->log, 0,
                          "X509_STORE_add_crl(\"%s\") failed", crl->data);
            sk_X509_CRL_pop_free(chain, X509_CRL_free);
            return NGX_ERROR;
        }
    }

    sk_X509_CRL_pop_free(chain, X509_CRL_free);

    X509_STORE_set_flags(store,
                         X509_V_FLAG_CRL_CHECK|X509_V_FLAG_CRL_CHECK_ALL);

    return NGX_OK;
}


static ngx_inline ngx_int_t
ngx_ssl_cert_already_in_hash(void)
{
#if !(OPENSSL_VERSION_NUMBER >= 0x1010009fL \
      || LIBRESSL_VERSION_NUMBER >= 0x3050000fL)
    u_long  error;

    /*
     * OpenSSL prior to 1.1.0i doesn't ignore duplicate certificate entries,
     * see https://github.com/openssl/openssl/commit/c0452248
     */

    error = ERR_peek_last_error();

    if (ERR_GET_LIB(error) == ERR_LIB_X509
        && ERR_GET_REASON(error) == X509_R_CERT_ALREADY_IN_HASH_TABLE)
    {
        ERR_clear_error();
        return 1;
    }
#endif

    return 0;
}


static int
ngx_ssl_verify_callback(int ok, X509_STORE_CTX *x509_store)
{
#if (NGX_DEBUG)
    char              *subject, *issuer;
    int                err, depth;
    X509              *cert;
    X509_NAME         *sname, *iname;
    ngx_connection_t  *c;
    ngx_ssl_conn_t    *ssl_conn;

    ssl_conn = X509_STORE_CTX_get_ex_data(x509_store,
                                          SSL_get_ex_data_X509_STORE_CTX_idx());

    c = ngx_ssl_get_connection(ssl_conn);

    if (!(c->log->log_level & NGX_LOG_DEBUG_EVENT)) {
        return 1;
    }

    cert = X509_STORE_CTX_get_current_cert(x509_store);
    err = X509_STORE_CTX_get_error(x509_store);
    depth = X509_STORE_CTX_get_error_depth(x509_store);

    sname = X509_get_subject_name(cert);

    if (sname) {
        subject = X509_NAME_oneline(sname, NULL, 0);
        if (subject == NULL) {
            ngx_ssl_error(NGX_LOG_ALERT, c->log, 0,
                          "X509_NAME_oneline() failed");
        }

    } else {
        subject = NULL;
    }

    iname = X509_get_issuer_name(cert);

    if (iname) {
        issuer = X509_NAME_oneline(iname, NULL, 0);
        if (issuer == NULL) {
            ngx_ssl_error(NGX_LOG_ALERT, c->log, 0,
                          "X509_NAME_oneline() failed");
        }

    } else {
        issuer = NULL;
    }

    ngx_log_debug5(NGX_LOG_DEBUG_EVENT, c->log, 0,
                   "verify:%d, error:%d, depth:%d, "
                   "subject:\"%s\", issuer:\"%s\"",
                   ok, err, depth,
                   subject ? subject : "(none)",
                   issuer ? issuer : "(none)");

    if (subject) {
        OPENSSL_free(subject);
    }

    if (issuer) {
        OPENSSL_free(issuer);
    }
#endif

    return 1;
}


static void
ngx_ssl_info_callback(const ngx_ssl_conn_t *ssl_conn, int where, int ret)
{
    BIO               *rbio, *wbio;
    ngx_connection_t  *c;

#if (!defined SSL_OP_NO_RENEGOTIATION                                         \
     && !defined SSL_OP_NO_CLIENT_RENEGOTIATION)

    if ((where & SSL_CB_HANDSHAKE_START)
        && SSL_is_server((ngx_ssl_conn_t *) ssl_conn))
    {
        c = ngx_ssl_get_connection((ngx_ssl_conn_t *) ssl_conn);

        if (c->ssl->handshaked) {
            c->ssl->renegotiation = 1;
            ngx_log_debug0(NGX_LOG_DEBUG_EVENT, c->log, 0, "SSL renegotiation");
        }
    }

#endif

#ifdef TLS1_3_VERSION

    if ((where & SSL_CB_ACCEPT_LOOP) == SSL_CB_ACCEPT_LOOP
        && SSL_version(ssl_conn) == TLS1_3_VERSION)
    {
        time_t        now, time, timeout, conf_timeout;
        SSL_SESSION  *sess;

        /*
         * OpenSSL with TLSv1.3 updates the session creation time on
         * session resumption and keeps the session timeout unmodified,
         * making it possible to maintain the session forever, bypassing
         * client certificate expiration and revocation.  To make sure
         * session timeouts are actually used, we now update the session
         * creation time and reduce the session timeout accordingly.
         *
         * BoringSSL with TLSv1.3 ignores configured session timeouts
         * and uses a hardcoded timeout instead, 7 days.  So we update
         * session timeout to the configured value as soon as a session
         * is created.
         */

        c = ngx_ssl_get_connection((ngx_ssl_conn_t *) ssl_conn);
        sess = SSL_get0_session(ssl_conn);

        if (!c->ssl->session_timeout_set && sess) {
            c->ssl->session_timeout_set = 1;

            now = ngx_time();
            time = SSL_SESSION_get_time(sess);
            timeout = SSL_SESSION_get_timeout(sess);
            conf_timeout = SSL_CTX_get_timeout(c->ssl->session_ctx);

            timeout = ngx_min(timeout, conf_timeout);

            if (now - time >= timeout) {
                SSL_SESSION_set1_id_context(sess, (unsigned char *) "", 0);

            } else {
                SSL_SESSION_set_time(sess, now);
                SSL_SESSION_set_timeout(sess, timeout - (now - time));
            }
        }
    }

#endif

    if ((where & SSL_CB_ACCEPT_LOOP) == SSL_CB_ACCEPT_LOOP) {
        c = ngx_ssl_get_connection((ngx_ssl_conn_t *) ssl_conn);

        if (!c->ssl->handshake_buffer_set) {
            /*
             * By default OpenSSL uses 4k buffer during a handshake,
             * which is too low for long certificate chains and might
             * result in extra round-trips.
             *
             * To adjust a buffer size we detect that buffering was added
             * to write side of the connection by comparing rbio and wbio.
             * If they are different, we assume that it's due to buffering
             * added to wbio, and set buffer size.
             */

            rbio = SSL_get_rbio(ssl_conn);
            wbio = SSL_get_wbio(ssl_conn);

            if (rbio != wbio) {
                (void) BIO_set_write_buffer_size(wbio, NGX_SSL_BUFSIZE);
                c->ssl->handshake_buffer_set = 1;
            }
        }
    }
}


static int
ngx_ssl_cmp_x509_name(const X509_NAME *const *a, const X509_NAME *const *b)
{
    return (X509_NAME_cmp(*a, *b));
}


ngx_array_t *
ngx_ssl_read_password_file(ngx_conf_t *cf, ngx_str_t *file)
{
    u_char              *p, *last, *end;
    size_t               len;
    ssize_t              n;
    ngx_fd_t             fd;
    ngx_str_t           *pwd;
    ngx_array_t         *passwords;
    ngx_pool_cleanup_t  *cln;
    u_char               buf[NGX_SSL_PASSWORD_BUFFER_SIZE];

    if (ngx_conf_full_name(cf->cycle, file, 1) != NGX_OK) {
        return NULL;
    }

    passwords = ngx_array_create(cf->temp_pool, 4, sizeof(ngx_str_t));
    if (passwords == NULL) {
        return NULL;
    }

    cln = ngx_pool_cleanup_add(cf->temp_pool, 0);
    if (cln == NULL) {
        return NULL;
    }

    cln->handler = ngx_ssl_passwords_cleanup;
    cln->data = passwords;

    fd = ngx_open_file(file->data, NGX_FILE_RDONLY, NGX_FILE_OPEN, 0);

    if (fd == NGX_INVALID_FILE) {
        ngx_conf_log_error(NGX_LOG_EMERG, cf, ngx_errno,
                           ngx_open_file_n " \"%s\" failed", file->data);
        return NULL;
    }

    len = 0;
    last = buf;

    do {
        n = ngx_read_fd(fd, last, NGX_SSL_PASSWORD_BUFFER_SIZE - len);

        if (n == -1) {
            ngx_conf_log_error(NGX_LOG_EMERG, cf, ngx_errno,
                               ngx_read_fd_n " \"%s\" failed", file->data);
            passwords = NULL;
            goto cleanup;
        }

        end = last + n;

        if (len && n == 0) {
            *end++ = LF;
        }

        p = buf;

        for ( ;; ) {
            last = ngx_strlchr(last, end, LF);

            if (last == NULL) {
                break;
            }

            len = last++ - p;

            if (len && p[len - 1] == CR) {
                len--;
            }

            if (len) {
                pwd = ngx_array_push(passwords);
                if (pwd == NULL) {
                    passwords = NULL;
                    goto cleanup;
                }

                pwd->len = len;
                pwd->data = ngx_pnalloc(cf->temp_pool, len);

                if (pwd->data == NULL) {
                    passwords->nelts--;
                    passwords = NULL;
                    goto cleanup;
                }

                ngx_memcpy(pwd->data, p, len);
            }

            p = last;
        }

        len = end - p;

        if (len == NGX_SSL_PASSWORD_BUFFER_SIZE) {
            ngx_conf_log_error(NGX_LOG_EMERG, cf, 0,
                               "too long line in \"%s\"", file->data);
            passwords = NULL;
            goto cleanup;
        }

        ngx_memmove(buf, p, len);
        last = buf + len;

    } while (n != 0);

    if (passwords->nelts == 0) {
        pwd = ngx_array_push(passwords);
        if (pwd == NULL) {
            passwords = NULL;
            goto cleanup;
        }

        ngx_memzero(pwd, sizeof(ngx_str_t));
    }

cleanup:

    if (ngx_close_file(fd) == NGX_FILE_ERROR) {
        ngx_conf_log_error(NGX_LOG_ALERT, cf, ngx_errno,
                           ngx_close_file_n " \"%s\" failed", file->data);
    }

    ngx_explicit_memzero(buf, NGX_SSL_PASSWORD_BUFFER_SIZE);

    return passwords;
}


ngx_array_t *
ngx_ssl_preserve_passwords(ngx_conf_t *cf, ngx_array_t *passwords)
{
    ngx_str_t           *opwd, *pwd;
    ngx_uint_t           i;
    ngx_array_t         *pwds;
    ngx_pool_cleanup_t  *cln;
    static ngx_array_t   empty_passwords;

    if (passwords == NULL) {

        /*
         * If there are no passwords, an empty array is used
         * to make sure OpenSSL's default password callback
         * won't block on reading from stdin.
         */

        return &empty_passwords;
    }

    /*
     * Passwords are normally allocated from the temporary pool
     * and cleared after parsing configuration.  To be used at
     * runtime they have to be copied to the configuration pool.
     */

    pwds = ngx_array_create(cf->pool, passwords->nelts, sizeof(ngx_str_t));
    if (pwds == NULL) {
        return NULL;
    }

    cln = ngx_pool_cleanup_add(cf->pool, 0);
    if (cln == NULL) {
        return NULL;
    }

    cln->handler = ngx_ssl_passwords_cleanup;
    cln->data = pwds;

    opwd = passwords->elts;

    for (i = 0; i < passwords->nelts; i++) {

        pwd = ngx_array_push(pwds);
        if (pwd == NULL) {
            return NULL;
        }

        pwd->len = opwd[i].len;
        pwd->data = ngx_pnalloc(cf->pool, pwd->len);

        if (pwd->data == NULL) {
            pwds->nelts--;
            return NULL;
        }

        ngx_memcpy(pwd->data, opwd[i].data, opwd[i].len);
    }

    return pwds;
}


static void
ngx_ssl_passwords_cleanup(void *data)
{
    ngx_array_t *passwords = data;

    ngx_str_t   *pwd;
    ngx_uint_t   i;

    pwd = passwords->elts;

    for (i = 0; i < passwords->nelts; i++) {
        ngx_explicit_memzero(pwd[i].data, pwd[i].len);
    }
}


ngx_int_t
ngx_ssl_dhparam(ngx_conf_t *cf, ngx_ssl_t *ssl, ngx_str_t *file)
{
    BIO  *bio;

    if (file->len == 0) {
        return NGX_OK;
    }

    if (ngx_conf_full_name(cf->cycle, file, 1) != NGX_OK) {
        return NGX_ERROR;
    }

    bio = BIO_new_file((char *) file->data, "r");
    if (bio == NULL) {
        ngx_ssl_error(NGX_LOG_EMERG, ssl->log, 0,
                      "BIO_new_file(\"%s\") failed", file->data);
        return NGX_ERROR;
    }

#ifdef SSL_CTX_set_tmp_dh
    {
    DH  *dh;

    dh = PEM_read_bio_DHparams(bio, NULL, NULL, NULL);
    if (dh == NULL) {
        ngx_ssl_error(NGX_LOG_EMERG, ssl->log, 0,
                      "PEM_read_bio_DHparams(\"%s\") failed", file->data);
        BIO_free(bio);
        return NGX_ERROR;
    }

    if (SSL_CTX_set_tmp_dh(ssl->ctx, dh) != 1) {
        ngx_ssl_error(NGX_LOG_EMERG, ssl->log, 0,
                      "SSL_CTX_set_tmp_dh(\"%s\") failed", file->data);
        DH_free(dh);
        BIO_free(bio);
        return NGX_ERROR;
    }

    DH_free(dh);
    }
#else
    {
    EVP_PKEY  *dh;

    /*
     * PEM_read_bio_DHparams() and SSL_CTX_set_tmp_dh()
     * are deprecated in OpenSSL 3.0
     */

    dh = PEM_read_bio_Parameters(bio, NULL);
    if (dh == NULL) {
        ngx_ssl_error(NGX_LOG_EMERG, ssl->log, 0,
                      "PEM_read_bio_Parameters(\"%s\") failed", file->data);
        BIO_free(bio);
        return NGX_ERROR;
    }

    if (SSL_CTX_set0_tmp_dh_pkey(ssl->ctx, dh) != 1) {
        ngx_ssl_error(NGX_LOG_EMERG, ssl->log, 0,
                      "SSL_CTX_set0_tmp_dh_pkey(\%s\") failed", file->data);
#if (OPENSSL_VERSION_NUMBER >= 0x3000001fL)
        EVP_PKEY_free(dh);
#endif
        BIO_free(bio);
        return NGX_ERROR;
    }
    }
#endif

    BIO_free(bio);

    return NGX_OK;
}


ngx_int_t
ngx_ssl_ecdh_curve(ngx_conf_t *cf, ngx_ssl_t *ssl, ngx_str_t *name)
{
#ifndef OPENSSL_NO_ECDH

    /*
     * Elliptic-Curve Diffie-Hellman parameters are either "named curves"
     * from RFC 4492 section 5.1.1, or explicitly described curves over
     * binary fields.  OpenSSL only supports the "named curves", which provide
     * maximum interoperability.
     */

#if (defined SSL_CTX_set1_curves_list || defined SSL_CTRL_SET_CURVES_LIST)

    /*
     * OpenSSL 1.0.2+ allows configuring a curve list instead of a single
     * curve previously supported.  By default an internal list is used,
     * with prime256v1 being preferred by server in OpenSSL 1.0.2b+
     * and X25519 in OpenSSL 1.1.0+.
     *
     * By default a curve preferred by the client will be used for
     * key exchange.  The SSL_OP_CIPHER_SERVER_PREFERENCE option can
     * be used to prefer server curves instead, similar to what it
     * does for ciphers.
     */

    SSL_CTX_set_options(ssl->ctx, SSL_OP_SINGLE_ECDH_USE);

#ifdef SSL_CTRL_SET_ECDH_AUTO
    /* not needed in OpenSSL 1.1.0+ */
    (void) SSL_CTX_set_ecdh_auto(ssl->ctx, 1);
#endif

    if (ngx_strcmp(name->data, "auto") == 0) {
        return NGX_OK;
    }

    if (SSL_CTX_set1_curves_list(ssl->ctx, (char *) name->data) == 0) {
        ngx_ssl_error(NGX_LOG_EMERG, ssl->log, 0,
                      "SSL_CTX_set1_curves_list(\"%s\") failed", name->data);
        return NGX_ERROR;
    }

#else

    int      nid;
    char    *curve;
    EC_KEY  *ecdh;

    if (ngx_strcmp(name->data, "auto") == 0) {
        curve = "prime256v1";

    } else {
        curve = (char *) name->data;
    }

    nid = OBJ_sn2nid(curve);
    if (nid == 0) {
        ngx_ssl_error(NGX_LOG_EMERG, ssl->log, 0,
                      "OBJ_sn2nid(\"%s\") failed: unknown curve", curve);
        return NGX_ERROR;
    }

    ecdh = EC_KEY_new_by_curve_name(nid);
    if (ecdh == NULL) {
        ngx_ssl_error(NGX_LOG_EMERG, ssl->log, 0,
                      "EC_KEY_new_by_curve_name(\"%s\") failed", curve);
        return NGX_ERROR;
    }

    SSL_CTX_set_options(ssl->ctx, SSL_OP_SINGLE_ECDH_USE);

    SSL_CTX_set_tmp_ecdh(ssl->ctx, ecdh);

    EC_KEY_free(ecdh);
#endif
#endif

    return NGX_OK;
}


ngx_int_t
ngx_ssl_early_data(ngx_conf_t *cf, ngx_ssl_t *ssl, ngx_uint_t enable)
{
    if (!enable) {
        return NGX_OK;
    }

#ifdef SSL_ERROR_EARLY_DATA_REJECTED

    /* BoringSSL */

    SSL_CTX_set_early_data_enabled(ssl->ctx, 1);

#elif defined SSL_READ_EARLY_DATA_SUCCESS

    /* OpenSSL */

    SSL_CTX_set_max_early_data(ssl->ctx, NGX_SSL_BUFSIZE);

#else
    ngx_log_error(NGX_LOG_WARN, ssl->log, 0,
                  "\"ssl_early_data\" is not supported on this platform, "
                  "ignored");
#endif

    return NGX_OK;
}


ngx_int_t
ngx_ssl_conf_commands(ngx_conf_t *cf, ngx_ssl_t *ssl, ngx_array_t *commands)
{
    if (commands == NULL) {
        return NGX_OK;
    }

#ifdef SSL_CONF_FLAG_FILE
    {
    int            type;
    u_char        *key, *value;
    ngx_uint_t     i;
    ngx_keyval_t  *cmd;
    SSL_CONF_CTX  *cctx;

    cctx = SSL_CONF_CTX_new();
    if (cctx == NULL) {
        ngx_ssl_error(NGX_LOG_EMERG, ssl->log, 0,
                      "SSL_CONF_CTX_new() failed");
        return NGX_ERROR;
    }

    SSL_CONF_CTX_set_flags(cctx, SSL_CONF_FLAG_FILE);
    SSL_CONF_CTX_set_flags(cctx, SSL_CONF_FLAG_SERVER);
    SSL_CONF_CTX_set_flags(cctx, SSL_CONF_FLAG_CLIENT);
    SSL_CONF_CTX_set_flags(cctx, SSL_CONF_FLAG_CERTIFICATE);
    SSL_CONF_CTX_set_flags(cctx, SSL_CONF_FLAG_SHOW_ERRORS);

    SSL_CONF_CTX_set_ssl_ctx(cctx, ssl->ctx);

    cmd = commands->elts;
    for (i = 0; i < commands->nelts; i++) {

        key = cmd[i].key.data;
        type = SSL_CONF_cmd_value_type(cctx, (char *) key);

        if (type == SSL_CONF_TYPE_FILE || type == SSL_CONF_TYPE_DIR) {
            if (ngx_conf_full_name(cf->cycle, &cmd[i].value, 1) != NGX_OK) {
                SSL_CONF_CTX_free(cctx);
                return NGX_ERROR;
            }
        }

        value = cmd[i].value.data;

        if (SSL_CONF_cmd(cctx, (char *) key, (char *) value) <= 0) {
            ngx_ssl_error(NGX_LOG_EMERG, ssl->log, 0,
                          "SSL_CONF_cmd(\"%s\", \"%s\") failed", key, value);
            SSL_CONF_CTX_free(cctx);
            return NGX_ERROR;
        }
    }

    if (SSL_CONF_CTX_finish(cctx) != 1) {
        ngx_ssl_error(NGX_LOG_EMERG, ssl->log, 0,
                      "SSL_CONF_finish() failed");
        SSL_CONF_CTX_free(cctx);
        return NGX_ERROR;
    }

    SSL_CONF_CTX_free(cctx);

    return NGX_OK;
    }
#else
    ngx_log_error(NGX_LOG_EMERG, ssl->log, 0,
                  "SSL_CONF_cmd() is not available on this platform");
    return NGX_ERROR;
#endif
}


ngx_int_t
ngx_ssl_client_session_cache(ngx_conf_t *cf, ngx_ssl_t *ssl, ngx_uint_t enable)
{
    if (!enable) {
        return NGX_OK;
    }

    SSL_CTX_set_session_cache_mode(ssl->ctx,
                                   SSL_SESS_CACHE_CLIENT
                                   |SSL_SESS_CACHE_NO_INTERNAL);

    SSL_CTX_sess_set_new_cb(ssl->ctx, ngx_ssl_new_client_session);

    return NGX_OK;
}


static int
ngx_ssl_new_client_session(ngx_ssl_conn_t *ssl_conn, ngx_ssl_session_t *sess)
{
    ngx_connection_t  *c;

    c = ngx_ssl_get_connection(ssl_conn);

    if (c->ssl->save_session) {
        c->ssl->session = sess;

        c->ssl->save_session(c);

        c->ssl->session = NULL;
    }

    return 0;
}


ngx_int_t
ngx_ssl_create_connection(ngx_ssl_t *ssl, ngx_connection_t *c, ngx_uint_t flags)
{
    ngx_ssl_connection_t  *sc;

    sc = ngx_pcalloc(c->pool, sizeof(ngx_ssl_connection_t));
    if (sc == NULL) {
        return NGX_ERROR;
    }

    sc->buffer = ((flags & NGX_SSL_BUFFER) != 0);
    sc->buffer_size = ssl->buffer_size;

    sc->session_ctx = ssl->ctx;

#ifdef SSL_READ_EARLY_DATA_SUCCESS
    if (SSL_CTX_get_max_early_data(ssl->ctx)) {
        sc->try_early_data = 1;
    }
#endif

    sc->connection = SSL_new(ssl->ctx);

    if (sc->connection == NULL) {
        ngx_ssl_error(NGX_LOG_ALERT, c->log, 0, "SSL_new() failed");
        return NGX_ERROR;
    }

    if (SSL_set_fd(sc->connection, c->fd) == 0) {
        ngx_ssl_error(NGX_LOG_ALERT, c->log, 0, "SSL_set_fd() failed");
        return NGX_ERROR;
    }

    if (flags & NGX_SSL_CLIENT) {
        SSL_set_connect_state(sc->connection);

    } else {
        SSL_set_accept_state(sc->connection);

#ifdef SSL_OP_NO_RENEGOTIATION
        SSL_set_options(sc->connection, SSL_OP_NO_RENEGOTIATION);
#endif
    }

    if (SSL_set_ex_data(sc->connection, ngx_ssl_connection_index, c) == 0) {
        ngx_ssl_error(NGX_LOG_ALERT, c->log, 0, "SSL_set_ex_data() failed");
        return NGX_ERROR;
    }

    c->ssl = sc;

    return NGX_OK;
}


ngx_ssl_session_t *
ngx_ssl_get_session(ngx_connection_t *c)
{
#ifdef TLS1_3_VERSION
    if (c->ssl->session) {
        SSL_SESSION_up_ref(c->ssl->session);
        return c->ssl->session;
    }
#endif

    return SSL_get1_session(c->ssl->connection);
}


ngx_ssl_session_t *
ngx_ssl_get0_session(ngx_connection_t *c)
{
    if (c->ssl->session) {
        return c->ssl->session;
    }

    return SSL_get0_session(c->ssl->connection);
}


ngx_int_t
ngx_ssl_set_session(ngx_connection_t *c, ngx_ssl_session_t *session)
{
    if (session) {
        if (SSL_set_session(c->ssl->connection, session) == 0) {
            ngx_ssl_error(NGX_LOG_ALERT, c->log, 0, "SSL_set_session() failed");
            return NGX_ERROR;
        }
    }

    return NGX_OK;
}


ngx_int_t
ngx_ssl_handshake(ngx_connection_t *c)
{
    int        n, sslerr;
    ngx_err_t  err;
    ngx_int_t  rc;

#ifdef SSL_READ_EARLY_DATA_SUCCESS
    if (c->ssl->try_early_data) {
        return ngx_ssl_try_early_data(c);
    }
#endif

    if (c->ssl->in_ocsp) {
        return ngx_ssl_ocsp_validate(c);
    }

    ngx_ssl_clear_error(c->log);

    n = SSL_do_handshake(c->ssl->connection);

    ngx_log_debug1(NGX_LOG_DEBUG_EVENT, c->log, 0, "SSL_do_handshake: %d", n);

    if (n == 1) {

        if (ngx_handle_read_event(c->read, 0) != NGX_OK) {
            return NGX_ERROR;
        }

        if (ngx_handle_write_event(c->write, 0) != NGX_OK) {
            return NGX_ERROR;
        }

#if (NGX_DEBUG)
        ngx_ssl_handshake_log(c);
#endif

        c->recv = ngx_ssl_recv;
        c->send = ngx_ssl_write;
        c->recv_chain = ngx_ssl_recv_chain;
        c->send_chain = ngx_ssl_send_chain;

        c->read->ready = 1;
        c->write->ready = 1;

#if (!defined SSL_OP_NO_RENEGOTIATION                                         \
     && !defined SSL_OP_NO_CLIENT_RENEGOTIATION                               \
     && defined SSL3_FLAGS_NO_RENEGOTIATE_CIPHERS                             \
     && OPENSSL_VERSION_NUMBER < 0x10100000L)

        /* initial handshake done, disable renegotiation (CVE-2009-3555) */
        if (c->ssl->connection->s3 && SSL_is_server(c->ssl->connection)) {
            c->ssl->connection->s3->flags |= SSL3_FLAGS_NO_RENEGOTIATE_CIPHERS;
        }

#endif

#if (defined BIO_get_ktls_send && !NGX_WIN32)

        if (BIO_get_ktls_send(SSL_get_wbio(c->ssl->connection)) == 1) {
            ngx_log_debug0(NGX_LOG_DEBUG_EVENT, c->log, 0,
                           "BIO_get_ktls_send(): 1");
            c->ssl->sendfile = 1;
        }

#endif

        rc = ngx_ssl_ocsp_validate(c);

        if (rc == NGX_ERROR) {
            return NGX_ERROR;
        }

        if (rc == NGX_AGAIN) {
            c->read->handler = ngx_ssl_handshake_handler;
            c->write->handler = ngx_ssl_handshake_handler;
            return NGX_AGAIN;
        }

        c->ssl->handshaked = 1;

        return NGX_OK;
    }

    sslerr = SSL_get_error(c->ssl->connection, n);

    ngx_log_debug1(NGX_LOG_DEBUG_EVENT, c->log, 0, "SSL_get_error: %d", sslerr);

    if (sslerr == SSL_ERROR_WANT_READ) {
        c->read->ready = 0;
        c->read->handler = ngx_ssl_handshake_handler;
        c->write->handler = ngx_ssl_handshake_handler;

        if (ngx_handle_read_event(c->read, 0) != NGX_OK) {
            return NGX_ERROR;
        }

        if (ngx_handle_write_event(c->write, 0) != NGX_OK) {
            return NGX_ERROR;
        }

        return NGX_AGAIN;
    }

    if (sslerr == SSL_ERROR_WANT_WRITE) {
        c->write->ready = 0;
        c->read->handler = ngx_ssl_handshake_handler;
        c->write->handler = ngx_ssl_handshake_handler;

        if (ngx_handle_read_event(c->read, 0) != NGX_OK) {
            return NGX_ERROR;
        }

        if (ngx_handle_write_event(c->write, 0) != NGX_OK) {
            return NGX_ERROR;
        }

        return NGX_AGAIN;
    }

    err = (sslerr == SSL_ERROR_SYSCALL) ? ngx_errno : 0;

    c->ssl->no_wait_shutdown = 1;
    c->ssl->no_send_shutdown = 1;
    c->read->eof = 1;

    if (sslerr == SSL_ERROR_ZERO_RETURN || ERR_peek_error() == 0) {
        ngx_connection_error(c, err,
                             "peer closed connection in SSL handshake");

        return NGX_ERROR;
    }

    if (c->ssl->handshake_rejected) {
        ngx_connection_error(c, err, "handshake rejected");
        ERR_clear_error();

        return NGX_ERROR;
    }

    c->read->error = 1;

    ngx_ssl_connection_error(c, sslerr, err, "SSL_do_handshake() failed");

    return NGX_ERROR;
}


#ifdef SSL_READ_EARLY_DATA_SUCCESS

static ngx_int_t
ngx_ssl_try_early_data(ngx_connection_t *c)
{
    int        n, sslerr;
    u_char     buf;
    size_t     readbytes;
    ngx_err_t  err;
    ngx_int_t  rc;

    ngx_ssl_clear_error(c->log);

    readbytes = 0;

    n = SSL_read_early_data(c->ssl->connection, &buf, 1, &readbytes);

    ngx_log_debug2(NGX_LOG_DEBUG_EVENT, c->log, 0,
                   "SSL_read_early_data: %d, %uz", n, readbytes);

    if (n == SSL_READ_EARLY_DATA_FINISH) {
        c->ssl->try_early_data = 0;
        return ngx_ssl_handshake(c);
    }

    if (n == SSL_READ_EARLY_DATA_SUCCESS) {

        if (ngx_handle_read_event(c->read, 0) != NGX_OK) {
            return NGX_ERROR;
        }

        if (ngx_handle_write_event(c->write, 0) != NGX_OK) {
            return NGX_ERROR;
        }

#if (NGX_DEBUG)
        ngx_ssl_handshake_log(c);
#endif

        c->ssl->try_early_data = 0;

        c->ssl->early_buf = buf;
        c->ssl->early_preread = 1;

        c->ssl->in_early = 1;

        c->recv = ngx_ssl_recv;
        c->send = ngx_ssl_write;
        c->recv_chain = ngx_ssl_recv_chain;
        c->send_chain = ngx_ssl_send_chain;

        c->read->ready = 1;
        c->write->ready = 1;

#if (defined BIO_get_ktls_send && !NGX_WIN32)

        if (BIO_get_ktls_send(SSL_get_wbio(c->ssl->connection)) == 1) {
            ngx_log_debug0(NGX_LOG_DEBUG_EVENT, c->log, 0,
                           "BIO_get_ktls_send(): 1");
            c->ssl->sendfile = 1;
        }

#endif

        rc = ngx_ssl_ocsp_validate(c);

        if (rc == NGX_ERROR) {
            return NGX_ERROR;
        }

        if (rc == NGX_AGAIN) {
            c->read->handler = ngx_ssl_handshake_handler;
            c->write->handler = ngx_ssl_handshake_handler;
            return NGX_AGAIN;
        }

        c->ssl->handshaked = 1;

        return NGX_OK;
    }

    /* SSL_READ_EARLY_DATA_ERROR */

    sslerr = SSL_get_error(c->ssl->connection, n);

    ngx_log_debug1(NGX_LOG_DEBUG_EVENT, c->log, 0, "SSL_get_error: %d", sslerr);

    if (sslerr == SSL_ERROR_WANT_READ) {
        c->read->ready = 0;
        c->read->handler = ngx_ssl_handshake_handler;
        c->write->handler = ngx_ssl_handshake_handler;

        if (ngx_handle_read_event(c->read, 0) != NGX_OK) {
            return NGX_ERROR;
        }

        if (ngx_handle_write_event(c->write, 0) != NGX_OK) {
            return NGX_ERROR;
        }

        return NGX_AGAIN;
    }

    if (sslerr == SSL_ERROR_WANT_WRITE) {
        c->write->ready = 0;
        c->read->handler = ngx_ssl_handshake_handler;
        c->write->handler = ngx_ssl_handshake_handler;

        if (ngx_handle_read_event(c->read, 0) != NGX_OK) {
            return NGX_ERROR;
        }

        if (ngx_handle_write_event(c->write, 0) != NGX_OK) {
            return NGX_ERROR;
        }

        return NGX_AGAIN;
    }

    err = (sslerr == SSL_ERROR_SYSCALL) ? ngx_errno : 0;

    c->ssl->no_wait_shutdown = 1;
    c->ssl->no_send_shutdown = 1;
    c->read->eof = 1;

    if (sslerr == SSL_ERROR_ZERO_RETURN || ERR_peek_error() == 0) {
        ngx_connection_error(c, err,
                             "peer closed connection in SSL handshake");

        return NGX_ERROR;
    }

    c->read->error = 1;

    ngx_ssl_connection_error(c, sslerr, err, "SSL_read_early_data() failed");

    return NGX_ERROR;
}

#endif


#if (NGX_DEBUG)

void
ngx_ssl_handshake_log(ngx_connection_t *c)
{
    char         buf[129], *s, *d;
#if OPENSSL_VERSION_NUMBER >= 0x10000000L
    const
#endif
    SSL_CIPHER  *cipher;

    if (!(c->log->log_level & NGX_LOG_DEBUG_EVENT)) {
        return;
    }

    cipher = SSL_get_current_cipher(c->ssl->connection);

    if (cipher) {
        SSL_CIPHER_description(cipher, &buf[1], 128);

        for (s = &buf[1], d = buf; *s; s++) {
            if (*s == ' ' && *d == ' ') {
                continue;
            }

            if (*s == LF || *s == CR) {
                continue;
            }

            *++d = *s;
        }

        if (*d != ' ') {
            d++;
        }

        *d = '\0';

        ngx_log_debug2(NGX_LOG_DEBUG_EVENT, c->log, 0,
                       "SSL: %s, cipher: \"%s\"",
                       SSL_get_version(c->ssl->connection), &buf[1]);

        if (SSL_session_reused(c->ssl->connection)) {
            ngx_log_debug0(NGX_LOG_DEBUG_EVENT, c->log, 0,
                           "SSL reused session");
        }

    } else {
        ngx_log_debug0(NGX_LOG_DEBUG_EVENT, c->log, 0,
                       "SSL no shared ciphers");
    }
}

#endif


static void
ngx_ssl_handshake_handler(ngx_event_t *ev)
{
    ngx_connection_t  *c;

    c = ev->data;

    ngx_log_debug1(NGX_LOG_DEBUG_EVENT, c->log, 0,
                   "SSL handshake handler: %d", ev->write);

    if (ev->timedout) {
        c->ssl->handler(c);
        return;
    }

    if (ngx_ssl_handshake(c) == NGX_AGAIN) {
        return;
    }

    c->ssl->handler(c);
}


ssize_t
ngx_ssl_recv_chain(ngx_connection_t *c, ngx_chain_t *cl, off_t limit)
{
    u_char     *last;
    ssize_t     n, bytes, size;
    ngx_buf_t  *b;

    bytes = 0;

    b = cl->buf;
    last = b->last;

    for ( ;; ) {
        size = b->end - last;

        if (limit) {
            if (bytes >= limit) {
                return bytes;
            }

            if (bytes + size > limit) {
                size = (ssize_t) (limit - bytes);
            }
        }

        n = ngx_ssl_recv(c, last, size);

        if (n > 0) {
            last += n;
            bytes += n;

            if (!c->read->ready) {
                return bytes;
            }

            if (last == b->end) {
                cl = cl->next;

                if (cl == NULL) {
                    return bytes;
                }

                b = cl->buf;
                last = b->last;
            }

            continue;
        }

        if (bytes) {

            if (n == 0 || n == NGX_ERROR) {
                c->read->ready = 1;
            }

            return bytes;
        }

        return n;
    }
}


ssize_t
ngx_ssl_recv(ngx_connection_t *c, u_char *buf, size_t size)
{
    int  n, bytes;

#ifdef SSL_READ_EARLY_DATA_SUCCESS
    if (c->ssl->in_early) {
        return ngx_ssl_recv_early(c, buf, size);
    }
#endif

    if (c->ssl->last == NGX_ERROR) {
        c->read->ready = 0;
        c->read->error = 1;
        return NGX_ERROR;
    }

    if (c->ssl->last == NGX_DONE) {
        c->read->ready = 0;
        c->read->eof = 1;
        return 0;
    }

    bytes = 0;

    ngx_ssl_clear_error(c->log);

    /*
     * SSL_read() may return data in parts, so try to read
     * until SSL_read() would return no data
     */

    for ( ;; ) {

        n = SSL_read(c->ssl->connection, buf, size);

        ngx_log_debug1(NGX_LOG_DEBUG_EVENT, c->log, 0, "SSL_read: %d", n);

        if (n > 0) {
            bytes += n;
        }

        c->ssl->last = ngx_ssl_handle_recv(c, n);

        if (c->ssl->last == NGX_OK) {

            size -= n;

            if (size == 0) {
                c->read->ready = 1;

                if (c->read->available >= 0) {
                    c->read->available -= bytes;

                    /*
                     * there can be data buffered at SSL layer,
                     * so we post an event to continue reading on the next
                     * iteration of the event loop
                     */

                    if (c->read->available < 0) {
                        c->read->available = 0;
                        c->read->ready = 0;

                        if (c->read->posted) {
                            ngx_delete_posted_event(c->read);
                        }

                        ngx_post_event(c->read, &ngx_posted_next_events);
                    }

                    ngx_log_debug1(NGX_LOG_DEBUG_EVENT, c->log, 0,
                                   "SSL_read: avail:%d", c->read->available);

                } else {

#if (NGX_HAVE_FIONREAD)

                    if (ngx_socket_nread(c->fd, &c->read->available) == -1) {
                        c->read->ready = 0;
                        c->read->error = 1;
                        ngx_connection_error(c, ngx_socket_errno,
                                             ngx_socket_nread_n " failed");
                        return NGX_ERROR;
                    }

                    ngx_log_debug1(NGX_LOG_DEBUG_EVENT, c->log, 0,
                                   "SSL_read: avail:%d", c->read->available);

#endif
                }

                return bytes;
            }

            buf += n;

            continue;
        }

        if (bytes) {
            if (c->ssl->last != NGX_AGAIN) {
                c->read->ready = 1;
            }

            return bytes;
        }

        switch (c->ssl->last) {

        case NGX_DONE:
            c->read->ready = 0;
            c->read->eof = 1;
            return 0;

        case NGX_ERROR:
            c->read->ready = 0;
            c->read->error = 1;

            /* fall through */

        case NGX_AGAIN:
            return c->ssl->last;
        }
    }
}


#ifdef SSL_READ_EARLY_DATA_SUCCESS

static ssize_t
ngx_ssl_recv_early(ngx_connection_t *c, u_char *buf, size_t size)
{
    int        n, bytes;
    size_t     readbytes;

    if (c->ssl->last == NGX_ERROR) {
        c->read->ready = 0;
        c->read->error = 1;
        return NGX_ERROR;
    }

    if (c->ssl->last == NGX_DONE) {
        c->read->ready = 0;
        c->read->eof = 1;
        return 0;
    }

    bytes = 0;

    ngx_ssl_clear_error(c->log);

    if (c->ssl->early_preread) {

        if (size == 0) {
            c->read->ready = 0;
            c->read->eof = 1;
            return 0;
        }

        *buf = c->ssl->early_buf;

        c->ssl->early_preread = 0;

        bytes = 1;
        size -= 1;
        buf += 1;
    }

    if (c->ssl->write_blocked) {
        return NGX_AGAIN;
    }

    /*
     * SSL_read_early_data() may return data in parts, so try to read
     * until SSL_read_early_data() would return no data
     */

    for ( ;; ) {

        readbytes = 0;

        n = SSL_read_early_data(c->ssl->connection, buf, size, &readbytes);

        ngx_log_debug2(NGX_LOG_DEBUG_EVENT, c->log, 0,
                       "SSL_read_early_data: %d, %uz", n, readbytes);

        if (n == SSL_READ_EARLY_DATA_SUCCESS) {

            c->ssl->last = ngx_ssl_handle_recv(c, 1);

            bytes += readbytes;
            size -= readbytes;

            if (size == 0) {
                c->read->ready = 1;
                return bytes;
            }

            buf += readbytes;

            continue;
        }

        if (n == SSL_READ_EARLY_DATA_FINISH) {

            c->ssl->last = ngx_ssl_handle_recv(c, 1);
            c->ssl->in_early = 0;

            if (bytes) {
                c->read->ready = 1;
                return bytes;
            }

            return ngx_ssl_recv(c, buf, size);
        }

        /* SSL_READ_EARLY_DATA_ERROR */

        c->ssl->last = ngx_ssl_handle_recv(c, 0);

        if (bytes) {
            if (c->ssl->last != NGX_AGAIN) {
                c->read->ready = 1;
            }

            return bytes;
        }

        switch (c->ssl->last) {

        case NGX_DONE:
            c->read->ready = 0;
            c->read->eof = 1;
            return 0;

        case NGX_ERROR:
            c->read->ready = 0;
            c->read->error = 1;

            /* fall through */

        case NGX_AGAIN:
            return c->ssl->last;
        }
    }
}

#endif


static ngx_int_t
ngx_ssl_handle_recv(ngx_connection_t *c, int n)
{
    int        sslerr;
    ngx_err_t  err;

#if (!defined SSL_OP_NO_RENEGOTIATION                                         \
     && !defined SSL_OP_NO_CLIENT_RENEGOTIATION)

    if (c->ssl->renegotiation) {
        /*
         * disable renegotiation (CVE-2009-3555):
         * OpenSSL (at least up to 0.9.8l) does not handle disabled
         * renegotiation gracefully, so drop connection here
         */

        ngx_log_error(NGX_LOG_NOTICE, c->log, 0, "SSL renegotiation disabled");

        while (ERR_peek_error()) {
            ngx_ssl_error(NGX_LOG_DEBUG, c->log, 0,
                          "ignoring stale global SSL error");
        }

        ERR_clear_error();

        c->ssl->no_wait_shutdown = 1;
        c->ssl->no_send_shutdown = 1;

        return NGX_ERROR;
    }

#endif

    if (n > 0) {

        if (c->ssl->saved_write_handler) {

            c->write->handler = c->ssl->saved_write_handler;
            c->ssl->saved_write_handler = NULL;
            c->write->ready = 1;

            if (ngx_handle_write_event(c->write, 0) != NGX_OK) {
                return NGX_ERROR;
            }

            ngx_post_event(c->write, &ngx_posted_events);
        }

        return NGX_OK;
    }

    sslerr = SSL_get_error(c->ssl->connection, n);

    err = (sslerr == SSL_ERROR_SYSCALL) ? ngx_errno : 0;

    ngx_log_debug1(NGX_LOG_DEBUG_EVENT, c->log, 0, "SSL_get_error: %d", sslerr);

    if (sslerr == SSL_ERROR_WANT_READ) {

        if (c->ssl->saved_write_handler) {

            c->write->handler = c->ssl->saved_write_handler;
            c->ssl->saved_write_handler = NULL;
            c->write->ready = 1;

            if (ngx_handle_write_event(c->write, 0) != NGX_OK) {
                return NGX_ERROR;
            }

            ngx_post_event(c->write, &ngx_posted_events);
        }

        c->read->ready = 0;
        return NGX_AGAIN;
    }

    if (sslerr == SSL_ERROR_WANT_WRITE) {

        ngx_log_debug0(NGX_LOG_DEBUG_EVENT, c->log, 0,
                       "SSL_read: want write");

        c->write->ready = 0;

        if (ngx_handle_write_event(c->write, 0) != NGX_OK) {
            return NGX_ERROR;
        }

        /*
         * we do not set the timer because there is already the read event timer
         */

        if (c->ssl->saved_write_handler == NULL) {
            c->ssl->saved_write_handler = c->write->handler;
            c->write->handler = ngx_ssl_write_handler;
        }

        return NGX_AGAIN;
    }

    c->ssl->no_wait_shutdown = 1;
    c->ssl->no_send_shutdown = 1;

    if (sslerr == SSL_ERROR_ZERO_RETURN || ERR_peek_error() == 0) {
        ngx_log_debug0(NGX_LOG_DEBUG_EVENT, c->log, 0,
                       "peer shutdown SSL cleanly");
        return NGX_DONE;
    }

    ngx_ssl_connection_error(c, sslerr, err, "SSL_read() failed");

    return NGX_ERROR;
}


static void
ngx_ssl_write_handler(ngx_event_t *wev)
{
    ngx_connection_t  *c;

    c = wev->data;

    ngx_log_debug0(NGX_LOG_DEBUG_EVENT, c->log, 0, "SSL write handler");

    c->read->handler(c->read);
}


/*
 * OpenSSL has no SSL_writev() so we copy several bufs into our 16K buffer
 * before the SSL_write() call to decrease a SSL overhead.
 *
 * Besides for protocols such as HTTP it is possible to always buffer
 * the output to decrease a SSL overhead some more.
 */

ngx_chain_t *
ngx_ssl_send_chain(ngx_connection_t *c, ngx_chain_t *in, off_t limit)
{
    int           n;
    ngx_uint_t    flush;
    ssize_t       send, size, file_size;
    ngx_buf_t    *buf;
    ngx_chain_t  *cl;

    if (!c->ssl->buffer) {

        while (in) {
            if (ngx_buf_special(in->buf)) {
                in = in->next;
                continue;
            }

            n = ngx_ssl_write(c, in->buf->pos, in->buf->last - in->buf->pos);

            if (n == NGX_ERROR) {
                return NGX_CHAIN_ERROR;
            }

            if (n == NGX_AGAIN) {
                return in;
            }

            in->buf->pos += n;

            if (in->buf->pos == in->buf->last) {
                in = in->next;
            }
        }

        return in;
    }


    /* the maximum limit size is the maximum int32_t value - the page size */

    if (limit == 0 || limit > (off_t) (NGX_MAX_INT32_VALUE - ngx_pagesize)) {
        limit = NGX_MAX_INT32_VALUE - ngx_pagesize;
    }

    buf = c->ssl->buf;

    if (buf == NULL) {
        buf = ngx_create_temp_buf(c->pool, c->ssl->buffer_size);
        if (buf == NULL) {
            return NGX_CHAIN_ERROR;
        }

        c->ssl->buf = buf;
    }

    if (buf->start == NULL) {
        buf->start = ngx_palloc(c->pool, c->ssl->buffer_size);
        if (buf->start == NULL) {
            return NGX_CHAIN_ERROR;
        }

        buf->pos = buf->start;
        buf->last = buf->start;
        buf->end = buf->start + c->ssl->buffer_size;
    }

    send = buf->last - buf->pos;
    flush = (in == NULL) ? 1 : buf->flush;

    for ( ;; ) {

        while (in && buf->last < buf->end && send < limit) {
            if (in->buf->last_buf || in->buf->flush) {
                flush = 1;
            }

            if (ngx_buf_special(in->buf)) {
                in = in->next;
                continue;
            }

            if (in->buf->in_file && c->ssl->sendfile) {
                flush = 1;
                break;
            }

            size = in->buf->last - in->buf->pos;

            if (size > buf->end - buf->last) {
                size = buf->end - buf->last;
            }

            if (send + size > limit) {
                size = (ssize_t) (limit - send);
            }

            ngx_log_debug1(NGX_LOG_DEBUG_EVENT, c->log, 0,
                           "SSL buf copy: %z", size);

            ngx_memcpy(buf->last, in->buf->pos, size);

            buf->last += size;
            in->buf->pos += size;
            send += size;

            if (in->buf->pos == in->buf->last) {
                in = in->next;
            }
        }

        if (!flush && send < limit && buf->last < buf->end) {
            break;
        }

        size = buf->last - buf->pos;

        if (size == 0) {

            if (in && in->buf->in_file && send < limit) {

                /* coalesce the neighbouring file bufs */

                cl = in;
                file_size = (size_t) ngx_chain_coalesce_file(&cl, limit - send);

                n = ngx_ssl_sendfile(c, in->buf, file_size);

                if (n == NGX_ERROR) {
                    return NGX_CHAIN_ERROR;
                }

                if (n == NGX_AGAIN) {
                    break;
                }

                in = ngx_chain_update_sent(in, n);

                send += n;
                flush = 0;

                continue;
            }

            buf->flush = 0;
            c->buffered &= ~NGX_SSL_BUFFERED;

            return in;
        }

        n = ngx_ssl_write(c, buf->pos, size);

        if (n == NGX_ERROR) {
            return NGX_CHAIN_ERROR;
        }

        if (n == NGX_AGAIN) {
            break;
        }

        buf->pos += n;

        if (n < size) {
            break;
        }

        flush = 0;

        buf->pos = buf->start;
        buf->last = buf->start;

        if (in == NULL || send >= limit) {
            break;
        }
    }

    buf->flush = flush;

    if (buf->pos < buf->last) {
        c->buffered |= NGX_SSL_BUFFERED;

    } else {
        c->buffered &= ~NGX_SSL_BUFFERED;
    }

    return in;
}


ssize_t
ngx_ssl_write(ngx_connection_t *c, u_char *data, size_t size)
{
    int        n, sslerr;
    ngx_err_t  err;

#ifdef SSL_READ_EARLY_DATA_SUCCESS
    if (c->ssl->in_early) {
        return ngx_ssl_write_early(c, data, size);
    }
#endif

    ngx_ssl_clear_error(c->log);

    ngx_log_debug1(NGX_LOG_DEBUG_EVENT, c->log, 0, "SSL to write: %uz", size);

    n = SSL_write(c->ssl->connection, data, size);

    ngx_log_debug1(NGX_LOG_DEBUG_EVENT, c->log, 0, "SSL_write: %d", n);

    if (n > 0) {

        if (c->ssl->saved_read_handler) {

            c->read->handler = c->ssl->saved_read_handler;
            c->ssl->saved_read_handler = NULL;
            c->read->ready = 1;

            if (ngx_handle_read_event(c->read, 0) != NGX_OK) {
                return NGX_ERROR;
            }

            ngx_post_event(c->read, &ngx_posted_events);
        }

        c->sent += n;

        return n;
    }

    sslerr = SSL_get_error(c->ssl->connection, n);

    if (sslerr == SSL_ERROR_ZERO_RETURN) {

        /*
         * OpenSSL 1.1.1 fails to return SSL_ERROR_SYSCALL if an error
         * happens during SSL_write() after close_notify alert from the
         * peer, and returns SSL_ERROR_ZERO_RETURN instead,
         * https://git.openssl.org/?p=openssl.git;a=commitdiff;h=8051ab2
         */

        sslerr = SSL_ERROR_SYSCALL;
    }

    err = (sslerr == SSL_ERROR_SYSCALL) ? ngx_errno : 0;

    ngx_log_debug1(NGX_LOG_DEBUG_EVENT, c->log, 0, "SSL_get_error: %d", sslerr);

    if (sslerr == SSL_ERROR_WANT_WRITE) {

        if (c->ssl->saved_read_handler) {

            c->read->handler = c->ssl->saved_read_handler;
            c->ssl->saved_read_handler = NULL;
            c->read->ready = 1;

            if (ngx_handle_read_event(c->read, 0) != NGX_OK) {
                return NGX_ERROR;
            }

            ngx_post_event(c->read, &ngx_posted_events);
        }

        c->write->ready = 0;
        return NGX_AGAIN;
    }

    if (sslerr == SSL_ERROR_WANT_READ) {

        ngx_log_debug0(NGX_LOG_DEBUG_EVENT, c->log, 0,
                       "SSL_write: want read");

        c->read->ready = 0;

        if (ngx_handle_read_event(c->read, 0) != NGX_OK) {
            return NGX_ERROR;
        }

        /*
         * we do not set the timer because there is already
         * the write event timer
         */

        if (c->ssl->saved_read_handler == NULL) {
            c->ssl->saved_read_handler = c->read->handler;
            c->read->handler = ngx_ssl_read_handler;
        }

        return NGX_AGAIN;
    }

    c->ssl->no_wait_shutdown = 1;
    c->ssl->no_send_shutdown = 1;
    c->write->error = 1;

    ngx_ssl_connection_error(c, sslerr, err, "SSL_write() failed");

    return NGX_ERROR;
}


#ifdef SSL_READ_EARLY_DATA_SUCCESS

static ssize_t
ngx_ssl_write_early(ngx_connection_t *c, u_char *data, size_t size)
{
    int        n, sslerr;
    size_t     written;
    ngx_err_t  err;

    ngx_ssl_clear_error(c->log);

    ngx_log_debug1(NGX_LOG_DEBUG_EVENT, c->log, 0, "SSL to write: %uz", size);

    written = 0;

    n = SSL_write_early_data(c->ssl->connection, data, size, &written);

    ngx_log_debug2(NGX_LOG_DEBUG_EVENT, c->log, 0,
                   "SSL_write_early_data: %d, %uz", n, written);

    if (n > 0) {

        if (c->ssl->saved_read_handler) {

            c->read->handler = c->ssl->saved_read_handler;
            c->ssl->saved_read_handler = NULL;
            c->read->ready = 1;

            if (ngx_handle_read_event(c->read, 0) != NGX_OK) {
                return NGX_ERROR;
            }

            ngx_post_event(c->read, &ngx_posted_events);
        }

        if (c->ssl->write_blocked) {
            c->ssl->write_blocked = 0;
            ngx_post_event(c->read, &ngx_posted_events);
        }

        c->sent += written;

        return written;
    }

    sslerr = SSL_get_error(c->ssl->connection, n);

    err = (sslerr == SSL_ERROR_SYSCALL) ? ngx_errno : 0;

    ngx_log_debug1(NGX_LOG_DEBUG_EVENT, c->log, 0, "SSL_get_error: %d", sslerr);

    if (sslerr == SSL_ERROR_WANT_WRITE) {

        ngx_log_debug0(NGX_LOG_DEBUG_EVENT, c->log, 0,
                       "SSL_write_early_data: want write");

        if (c->ssl->saved_read_handler) {

            c->read->handler = c->ssl->saved_read_handler;
            c->ssl->saved_read_handler = NULL;
            c->read->ready = 1;

            if (ngx_handle_read_event(c->read, 0) != NGX_OK) {
                return NGX_ERROR;
            }

            ngx_post_event(c->read, &ngx_posted_events);
        }

        /*
         * OpenSSL 1.1.1a fails to handle SSL_read_early_data()
         * if an SSL_write_early_data() call blocked on writing,
         * see https://github.com/openssl/openssl/issues/7757
         */

        c->ssl->write_blocked = 1;

        c->write->ready = 0;
        return NGX_AGAIN;
    }

    if (sslerr == SSL_ERROR_WANT_READ) {

        ngx_log_debug0(NGX_LOG_DEBUG_EVENT, c->log, 0,
                       "SSL_write_early_data: want read");

        c->read->ready = 0;

        if (ngx_handle_read_event(c->read, 0) != NGX_OK) {
            return NGX_ERROR;
        }

        /*
         * we do not set the timer because there is already
         * the write event timer
         */

        if (c->ssl->saved_read_handler == NULL) {
            c->ssl->saved_read_handler = c->read->handler;
            c->read->handler = ngx_ssl_read_handler;
        }

        return NGX_AGAIN;
    }

    c->ssl->no_wait_shutdown = 1;
    c->ssl->no_send_shutdown = 1;
    c->write->error = 1;

    ngx_ssl_connection_error(c, sslerr, err, "SSL_write_early_data() failed");

    return NGX_ERROR;
}

#endif


static ssize_t
ngx_ssl_sendfile(ngx_connection_t *c, ngx_buf_t *file, size_t size)
{
#if (defined BIO_get_ktls_send && !NGX_WIN32)

    int        sslerr, flags;
    ssize_t    n;
    ngx_err_t  err;

    ngx_ssl_clear_error(c->log);

    ngx_log_debug2(NGX_LOG_DEBUG_EVENT, c->log, 0,
                   "SSL to sendfile: @%O %uz",
                   file->file_pos, size);

    ngx_set_errno(0);

#if (NGX_HAVE_SENDFILE_NODISKIO)

    flags = (c->busy_count <= 2) ? SF_NODISKIO : 0;

    if (file->file->directio) {
        flags |= SF_NOCACHE;
    }

#else
    flags = 0;
#endif

    n = SSL_sendfile(c->ssl->connection, file->file->fd, file->file_pos,
                     size, flags);

    ngx_log_debug1(NGX_LOG_DEBUG_EVENT, c->log, 0, "SSL_sendfile: %z", n);

    if (n > 0) {

        if (c->ssl->saved_read_handler) {

            c->read->handler = c->ssl->saved_read_handler;
            c->ssl->saved_read_handler = NULL;
            c->read->ready = 1;

            if (ngx_handle_read_event(c->read, 0) != NGX_OK) {
                return NGX_ERROR;
            }

            ngx_post_event(c->read, &ngx_posted_events);
        }

#if (NGX_HAVE_SENDFILE_NODISKIO)
        c->busy_count = 0;
#endif

        c->sent += n;

        return n;
    }

    if (n == 0) {

        /*
         * if sendfile returns zero, then someone has truncated the file,
         * so the offset became beyond the end of the file
         */

        ngx_log_error(NGX_LOG_ALERT, c->log, 0,
                      "SSL_sendfile() reported that \"%s\" was truncated at %O",
                      file->file->name.data, file->file_pos);

        return NGX_ERROR;
    }

    sslerr = SSL_get_error(c->ssl->connection, n);

    if (sslerr == SSL_ERROR_ZERO_RETURN) {

        /*
         * OpenSSL fails to return SSL_ERROR_SYSCALL if an error
         * happens during writing after close_notify alert from the
         * peer, and returns SSL_ERROR_ZERO_RETURN instead
         */

        sslerr = SSL_ERROR_SYSCALL;
    }

    if (sslerr == SSL_ERROR_SSL
        && ERR_GET_REASON(ERR_peek_error()) == SSL_R_UNINITIALIZED
        && ngx_errno != 0)
    {
        /*
         * OpenSSL fails to return SSL_ERROR_SYSCALL if an error
         * happens in sendfile(), and returns SSL_ERROR_SSL with
         * SSL_R_UNINITIALIZED reason instead
         */

        sslerr = SSL_ERROR_SYSCALL;
    }

    err = (sslerr == SSL_ERROR_SYSCALL) ? ngx_errno : 0;

    ngx_log_debug1(NGX_LOG_DEBUG_EVENT, c->log, 0, "SSL_get_error: %d", sslerr);

    if (sslerr == SSL_ERROR_WANT_WRITE) {

        if (c->ssl->saved_read_handler) {

            c->read->handler = c->ssl->saved_read_handler;
            c->ssl->saved_read_handler = NULL;
            c->read->ready = 1;

            if (ngx_handle_read_event(c->read, 0) != NGX_OK) {
                return NGX_ERROR;
            }

            ngx_post_event(c->read, &ngx_posted_events);
        }

#if (NGX_HAVE_SENDFILE_NODISKIO)

        if (ngx_errno == EBUSY) {
            c->busy_count++;

            ngx_log_debug1(NGX_LOG_DEBUG_EVENT, c->log, 0,
                           "SSL_sendfile() busy, count:%d", c->busy_count);

            if (c->write->posted) {
                ngx_delete_posted_event(c->write);
            }

            ngx_post_event(c->write, &ngx_posted_next_events);
        }

#endif

        c->write->ready = 0;
        return NGX_AGAIN;
    }

    if (sslerr == SSL_ERROR_WANT_READ) {

        ngx_log_debug0(NGX_LOG_DEBUG_EVENT, c->log, 0,
                       "SSL_sendfile: want read");

        c->read->ready = 0;

        if (ngx_handle_read_event(c->read, 0) != NGX_OK) {
            return NGX_ERROR;
        }

        /*
         * we do not set the timer because there is already
         * the write event timer
         */

        if (c->ssl->saved_read_handler == NULL) {
            c->ssl->saved_read_handler = c->read->handler;
            c->read->handler = ngx_ssl_read_handler;
        }

        return NGX_AGAIN;
    }

    c->ssl->no_wait_shutdown = 1;
    c->ssl->no_send_shutdown = 1;
    c->write->error = 1;

    ngx_ssl_connection_error(c, sslerr, err, "SSL_sendfile() failed");

#else
    ngx_log_error(NGX_LOG_ALERT, c->log, 0,
                  "SSL_sendfile() not available");
#endif

    return NGX_ERROR;
}


static void
ngx_ssl_read_handler(ngx_event_t *rev)
{
    ngx_connection_t  *c;

    c = rev->data;

    ngx_log_debug0(NGX_LOG_DEBUG_EVENT, c->log, 0, "SSL read handler");

    c->write->handler(c->write);
}


void
ngx_ssl_free_buffer(ngx_connection_t *c)
{
    if (c->ssl->buf && c->ssl->buf->start) {
        if (ngx_pfree(c->pool, c->ssl->buf->start) == NGX_OK) {
            c->ssl->buf->start = NULL;
        }
    }
}


ngx_int_t
ngx_ssl_shutdown(ngx_connection_t *c)
{
    int         n, sslerr, mode;
    ngx_int_t   rc;
    ngx_err_t   err;
    ngx_uint_t  tries;

#if (NGX_QUIC)
    if (c->quic) {
        /* QUIC streams inherit SSL object */
        return NGX_OK;
    }
#endif

    rc = NGX_OK;

    ngx_ssl_ocsp_cleanup(c);

    if (SSL_in_init(c->ssl->connection)) {
        /*
         * OpenSSL 1.0.2f complains if SSL_shutdown() is called during
         * an SSL handshake, while previous versions always return 0.
         * Avoid calling SSL_shutdown() if handshake wasn't completed.
         */

        goto done;
    }

    if (c->timedout || c->error || c->buffered) {
        mode = SSL_RECEIVED_SHUTDOWN|SSL_SENT_SHUTDOWN;
        SSL_set_quiet_shutdown(c->ssl->connection, 1);

    } else {
        mode = SSL_get_shutdown(c->ssl->connection);

        if (c->ssl->no_wait_shutdown) {
            mode |= SSL_RECEIVED_SHUTDOWN;
        }

        if (c->ssl->no_send_shutdown) {
            mode |= SSL_SENT_SHUTDOWN;
        }

        if (c->ssl->no_wait_shutdown && c->ssl->no_send_shutdown) {
            SSL_set_quiet_shutdown(c->ssl->connection, 1);
        }
    }

    SSL_set_shutdown(c->ssl->connection, mode);

    ngx_ssl_clear_error(c->log);

    tries = 2;

    for ( ;; ) {

        /*
         * For bidirectional shutdown, SSL_shutdown() needs to be called
         * twice: first call sends the "close notify" alert and returns 0,
         * second call waits for the peer's "close notify" alert.
         */

        n = SSL_shutdown(c->ssl->connection);

        ngx_log_debug1(NGX_LOG_DEBUG_EVENT, c->log, 0, "SSL_shutdown: %d", n);

        if (n == 1) {
            goto done;
        }

        if (n == 0 && tries-- > 1) {
            continue;
        }

        /* before 0.9.8m SSL_shutdown() returned 0 instead of -1 on errors */

        sslerr = SSL_get_error(c->ssl->connection, n);

        ngx_log_debug1(NGX_LOG_DEBUG_EVENT, c->log, 0,
                       "SSL_get_error: %d", sslerr);

        if (sslerr == SSL_ERROR_WANT_READ || sslerr == SSL_ERROR_WANT_WRITE) {
            c->read->handler = ngx_ssl_shutdown_handler;
            c->write->handler = ngx_ssl_shutdown_handler;

            if (sslerr == SSL_ERROR_WANT_READ) {
                c->read->ready = 0;

            } else {
                c->write->ready = 0;
            }

            if (ngx_handle_read_event(c->read, 0) != NGX_OK) {
                goto failed;
            }

            if (ngx_handle_write_event(c->write, 0) != NGX_OK) {
                goto failed;
            }

            ngx_add_timer(c->read, 3000);

            return NGX_AGAIN;
        }

        if (sslerr == SSL_ERROR_ZERO_RETURN || ERR_peek_error() == 0) {
            goto done;
        }

        err = (sslerr == SSL_ERROR_SYSCALL) ? ngx_errno : 0;

        ngx_ssl_connection_error(c, sslerr, err, "SSL_shutdown() failed");

        break;
    }

failed:

    rc = NGX_ERROR;

done:

    if (c->ssl->shutdown_without_free) {
        c->ssl->shutdown_without_free = 0;
        c->recv = ngx_recv;
        return rc;
    }

    SSL_free(c->ssl->connection);
    c->ssl = NULL;
    c->recv = ngx_recv;

    return rc;
}


static void
ngx_ssl_shutdown_handler(ngx_event_t *ev)
{
    ngx_connection_t           *c;
    ngx_connection_handler_pt   handler;

    c = ev->data;
    handler = c->ssl->handler;

    if (ev->timedout) {
        c->timedout = 1;
    }

    ngx_log_debug0(NGX_LOG_DEBUG_EVENT, ev->log, 0, "SSL shutdown handler");

    if (ngx_ssl_shutdown(c) == NGX_AGAIN) {
        return;
    }

    handler(c);
}


static void
ngx_ssl_connection_error(ngx_connection_t *c, int sslerr, ngx_err_t err,
    char *text)
{
    int         n;
    ngx_uint_t  level;

    level = NGX_LOG_CRIT;

    if (sslerr == SSL_ERROR_SYSCALL) {

        if (err == NGX_ECONNRESET
#if (NGX_WIN32)
            || err == NGX_ECONNABORTED
#endif
            || err == NGX_EPIPE
            || err == NGX_ENOTCONN
            || err == NGX_ETIMEDOUT
            || err == NGX_ECONNREFUSED
            || err == NGX_ENETDOWN
            || err == NGX_ENETUNREACH
            || err == NGX_EHOSTDOWN
            || err == NGX_EHOSTUNREACH)
        {
            switch (c->log_error) {

            case NGX_ERROR_IGNORE_ECONNRESET:
            case NGX_ERROR_INFO:
                level = NGX_LOG_INFO;
                break;

            case NGX_ERROR_ERR:
                level = NGX_LOG_ERR;
                break;

            default:
                break;
            }
        }

    } else if (sslerr == SSL_ERROR_SSL) {

        n = ERR_GET_REASON(ERR_peek_last_error());

            /* handshake failures */
        if (n == SSL_R_BAD_CHANGE_CIPHER_SPEC                        /*  103 */
#ifdef SSL_R_NO_SUITABLE_KEY_SHARE
            || n == SSL_R_NO_SUITABLE_KEY_SHARE                      /*  101 */
#endif
#ifdef SSL_R_BAD_ALERT
            || n == SSL_R_BAD_ALERT                                  /*  102 */
#endif
#ifdef SSL_R_BAD_KEY_SHARE
            || n == SSL_R_BAD_KEY_SHARE                              /*  108 */
#endif
#ifdef SSL_R_BAD_EXTENSION
            || n == SSL_R_BAD_EXTENSION                              /*  110 */
#endif
            || n == SSL_R_BAD_DIGEST_LENGTH                          /*  111 */
#ifdef SSL_R_MISSING_SIGALGS_EXTENSION
            || n == SSL_R_MISSING_SIGALGS_EXTENSION                  /*  112 */
#endif
            || n == SSL_R_BAD_PACKET_LENGTH                          /*  115 */
#ifdef SSL_R_NO_SUITABLE_SIGNATURE_ALGORITHM
            || n == SSL_R_NO_SUITABLE_SIGNATURE_ALGORITHM            /*  118 */
#endif
#ifdef SSL_R_BAD_KEY_UPDATE
            || n == SSL_R_BAD_KEY_UPDATE                             /*  122 */
#endif
            || n == SSL_R_BLOCK_CIPHER_PAD_IS_WRONG                  /*  129 */
            || n == SSL_R_CCS_RECEIVED_EARLY                         /*  133 */
#ifdef SSL_R_DECODE_ERROR
            || n == SSL_R_DECODE_ERROR                               /*  137 */
#endif
#ifdef SSL_R_DATA_BETWEEN_CCS_AND_FINISHED
            || n == SSL_R_DATA_BETWEEN_CCS_AND_FINISHED              /*  145 */
#endif
            || n == SSL_R_DATA_LENGTH_TOO_LONG                       /*  146 */
            || n == SSL_R_DIGEST_CHECK_FAILED                        /*  149 */
            || n == SSL_R_ENCRYPTED_LENGTH_TOO_LONG                  /*  150 */
            || n == SSL_R_ERROR_IN_RECEIVED_CIPHER_LIST              /*  151 */
            || n == SSL_R_EXCESSIVE_MESSAGE_SIZE                     /*  152 */
#ifdef SSL_R_GOT_A_FIN_BEFORE_A_CCS
            || n == SSL_R_GOT_A_FIN_BEFORE_A_CCS                     /*  154 */
#endif
            || n == SSL_R_HTTPS_PROXY_REQUEST                        /*  155 */
            || n == SSL_R_HTTP_REQUEST                               /*  156 */
            || n == SSL_R_LENGTH_MISMATCH                            /*  159 */
#ifdef SSL_R_LENGTH_TOO_SHORT
            || n == SSL_R_LENGTH_TOO_SHORT                           /*  160 */
#endif
#ifdef SSL_R_NO_RENEGOTIATION
            || n == SSL_R_NO_RENEGOTIATION                           /*  182 */
#endif
#ifdef SSL_R_NO_CIPHERS_PASSED
            || n == SSL_R_NO_CIPHERS_PASSED                          /*  182 */
#endif
            || n == SSL_R_NO_CIPHERS_SPECIFIED                       /*  183 */
#ifdef SSL_R_BAD_CIPHER
            || n == SSL_R_BAD_CIPHER                                 /*  186 */
#endif
            || n == SSL_R_NO_COMPRESSION_SPECIFIED                   /*  187 */
            || n == SSL_R_NO_SHARED_CIPHER                           /*  193 */
#ifdef SSL_R_PACKET_LENGTH_TOO_LONG
            || n == SSL_R_PACKET_LENGTH_TOO_LONG                     /*  198 */
#endif
            || n == SSL_R_RECORD_LENGTH_MISMATCH                     /*  213 */
#ifdef SSL_R_TOO_MANY_WARNING_ALERTS
            || n == SSL_R_TOO_MANY_WARNING_ALERTS                    /*  220 */
#endif
#ifdef SSL_R_CLIENTHELLO_TLSEXT
            || n == SSL_R_CLIENTHELLO_TLSEXT                         /*  226 */
#endif
#ifdef SSL_R_PARSE_TLSEXT
            || n == SSL_R_PARSE_TLSEXT                               /*  227 */
#endif
#ifdef SSL_R_CALLBACK_FAILED
            || n == SSL_R_CALLBACK_FAILED                            /*  234 */
#endif
#ifdef SSL_R_TLS_RSA_ENCRYPTED_VALUE_LENGTH_IS_WRONG
            || n == SSL_R_TLS_RSA_ENCRYPTED_VALUE_LENGTH_IS_WRONG    /*  234 */
#endif
#ifdef SSL_R_NO_APPLICATION_PROTOCOL
            || n == SSL_R_NO_APPLICATION_PROTOCOL                    /*  235 */
#endif
            || n == SSL_R_UNEXPECTED_MESSAGE                         /*  244 */
            || n == SSL_R_UNEXPECTED_RECORD                          /*  245 */
            || n == SSL_R_UNKNOWN_ALERT_TYPE                         /*  246 */
            || n == SSL_R_UNKNOWN_PROTOCOL                           /*  252 */
#ifdef SSL_R_NO_COMMON_SIGNATURE_ALGORITHMS
            || n == SSL_R_NO_COMMON_SIGNATURE_ALGORITHMS             /*  253 */
#endif
#ifdef SSL_R_INVALID_COMPRESSION_LIST
            || n == SSL_R_INVALID_COMPRESSION_LIST                   /*  256 */
#endif
#ifdef SSL_R_MISSING_KEY_SHARE
            || n == SSL_R_MISSING_KEY_SHARE                          /*  258 */
#endif
            || n == SSL_R_UNSUPPORTED_PROTOCOL                       /*  258 */
#ifdef SSL_R_NO_SHARED_GROUP
            || n == SSL_R_NO_SHARED_GROUP                            /*  266 */
#endif
            || n == SSL_R_WRONG_VERSION_NUMBER                       /*  267 */
#ifdef SSL_R_TOO_MUCH_SKIPPED_EARLY_DATA
            || n == SSL_R_TOO_MUCH_SKIPPED_EARLY_DATA                /*  270 */
#endif
            || n == SSL_R_BAD_LENGTH                                 /*  271 */
            || n == SSL_R_DECRYPTION_FAILED_OR_BAD_RECORD_MAC        /*  281 */
#ifdef SSL_R_APPLICATION_DATA_AFTER_CLOSE_NOTIFY
            || n == SSL_R_APPLICATION_DATA_AFTER_CLOSE_NOTIFY        /*  291 */
#endif
#ifdef SSL_R_APPLICATION_DATA_ON_SHUTDOWN
            || n == SSL_R_APPLICATION_DATA_ON_SHUTDOWN               /*  291 */
#endif
#ifdef SSL_R_BAD_LEGACY_VERSION
            || n == SSL_R_BAD_LEGACY_VERSION                         /*  292 */
#endif
#ifdef SSL_R_MIXED_HANDSHAKE_AND_NON_HANDSHAKE_DATA
            || n == SSL_R_MIXED_HANDSHAKE_AND_NON_HANDSHAKE_DATA     /*  293 */
#endif
#ifdef SSL_R_RECORD_TOO_SMALL
            || n == SSL_R_RECORD_TOO_SMALL                           /*  298 */
#endif
#ifdef SSL_R_SSL3_SESSION_ID_TOO_LONG
            || n == SSL_R_SSL3_SESSION_ID_TOO_LONG                   /*  300 */
#endif
#ifdef SSL_R_BAD_ECPOINT
            || n == SSL_R_BAD_ECPOINT                                /*  306 */
#endif
#ifdef SSL_R_RENEGOTIATE_EXT_TOO_LONG
            || n == SSL_R_RENEGOTIATE_EXT_TOO_LONG                   /*  335 */
            || n == SSL_R_RENEGOTIATION_ENCODING_ERR                 /*  336 */
            || n == SSL_R_RENEGOTIATION_MISMATCH                     /*  337 */
#endif
#ifdef SSL_R_UNSAFE_LEGACY_RENEGOTIATION_DISABLED
            || n == SSL_R_UNSAFE_LEGACY_RENEGOTIATION_DISABLED       /*  338 */
#endif
#ifdef SSL_R_SCSV_RECEIVED_WHEN_RENEGOTIATING
            || n == SSL_R_SCSV_RECEIVED_WHEN_RENEGOTIATING           /*  345 */
#endif
#ifdef SSL_R_INAPPROPRIATE_FALLBACK
            || n == SSL_R_INAPPROPRIATE_FALLBACK                     /*  373 */
#endif
#ifdef SSL_R_NO_SHARED_SIGNATURE_ALGORITHMS
            || n == SSL_R_NO_SHARED_SIGNATURE_ALGORITHMS             /*  376 */
#endif
#ifdef SSL_R_NO_SHARED_SIGATURE_ALGORITHMS
            || n == SSL_R_NO_SHARED_SIGATURE_ALGORITHMS              /*  376 */
#endif
#ifdef SSL_R_CERT_CB_ERROR
            || n == SSL_R_CERT_CB_ERROR                              /*  377 */
#endif
#ifdef SSL_R_VERSION_TOO_LOW
            || n == SSL_R_VERSION_TOO_LOW                            /*  396 */
#endif
#ifdef SSL_R_TOO_MANY_WARN_ALERTS
            || n == SSL_R_TOO_MANY_WARN_ALERTS                       /*  409 */
#endif
#ifdef SSL_R_BAD_RECORD_TYPE
            || n == SSL_R_BAD_RECORD_TYPE                            /*  443 */
#endif
            || n == 1000 /* SSL_R_SSLV3_ALERT_CLOSE_NOTIFY */
#ifdef SSL_R_SSLV3_ALERT_UNEXPECTED_MESSAGE
            || n == SSL_R_SSLV3_ALERT_UNEXPECTED_MESSAGE             /* 1010 */
            || n == SSL_R_SSLV3_ALERT_BAD_RECORD_MAC                 /* 1020 */
            || n == SSL_R_TLSV1_ALERT_DECRYPTION_FAILED              /* 1021 */
            || n == SSL_R_TLSV1_ALERT_RECORD_OVERFLOW                /* 1022 */
            || n == SSL_R_SSLV3_ALERT_DECOMPRESSION_FAILURE          /* 1030 */
            || n == SSL_R_SSLV3_ALERT_HANDSHAKE_FAILURE              /* 1040 */
            || n == SSL_R_SSLV3_ALERT_NO_CERTIFICATE                 /* 1041 */
            || n == SSL_R_SSLV3_ALERT_BAD_CERTIFICATE                /* 1042 */
            || n == SSL_R_SSLV3_ALERT_UNSUPPORTED_CERTIFICATE        /* 1043 */
            || n == SSL_R_SSLV3_ALERT_CERTIFICATE_REVOKED            /* 1044 */
            || n == SSL_R_SSLV3_ALERT_CERTIFICATE_EXPIRED            /* 1045 */
            || n == SSL_R_SSLV3_ALERT_CERTIFICATE_UNKNOWN            /* 1046 */
            || n == SSL_R_SSLV3_ALERT_ILLEGAL_PARAMETER              /* 1047 */
            || n == SSL_R_TLSV1_ALERT_UNKNOWN_CA                     /* 1048 */
            || n == SSL_R_TLSV1_ALERT_ACCESS_DENIED                  /* 1049 */
            || n == SSL_R_TLSV1_ALERT_DECODE_ERROR                   /* 1050 */
            || n == SSL_R_TLSV1_ALERT_DECRYPT_ERROR                  /* 1051 */
            || n == SSL_R_TLSV1_ALERT_EXPORT_RESTRICTION             /* 1060 */
            || n == SSL_R_TLSV1_ALERT_PROTOCOL_VERSION               /* 1070 */
            || n == SSL_R_TLSV1_ALERT_INSUFFICIENT_SECURITY          /* 1071 */
            || n == SSL_R_TLSV1_ALERT_INTERNAL_ERROR                 /* 1080 */
            || n == SSL_R_TLSV1_ALERT_USER_CANCELLED                 /* 1090 */
            || n == SSL_R_TLSV1_ALERT_NO_RENEGOTIATION               /* 1100 */
#endif
            )
        {
            switch (c->log_error) {

            case NGX_ERROR_IGNORE_ECONNRESET:
            case NGX_ERROR_INFO:
                level = NGX_LOG_INFO;
                break;

            case NGX_ERROR_ERR:
                level = NGX_LOG_ERR;
                break;

            default:
                break;
            }
        }
    }

    ngx_ssl_error(level, c->log, err, text);
}


static void
ngx_ssl_clear_error(ngx_log_t *log)
{
    while (ERR_peek_error()) {
        ngx_ssl_error(NGX_LOG_ALERT, log, 0, "ignoring stale global SSL error");
    }

    ERR_clear_error();
}


void ngx_cdecl
ngx_ssl_error(ngx_uint_t level, ngx_log_t *log, ngx_err_t err, char *fmt, ...)
{
    int          flags;
    u_long       n;
    va_list      args;
    u_char      *p, *last;
    u_char       errstr[NGX_MAX_CONF_ERRSTR];
    const char  *data;

    last = errstr + NGX_MAX_CONF_ERRSTR;

    va_start(args, fmt);
    p = ngx_vslprintf(errstr, last - 1, fmt, args);
    va_end(args);

    if (ERR_peek_error()) {
        p = ngx_cpystrn(p, (u_char *) " (SSL:", last - p);

        for ( ;; ) {

            n = ERR_peek_error_data(&data, &flags);

            if (n == 0) {
                break;
            }

            /* ERR_error_string_n() requires at least one byte */

            if (p >= last - 1) {
                goto next;
            }

            *p++ = ' ';

            ERR_error_string_n(n, (char *) p, last - p);

            while (p < last && *p) {
                p++;
            }

            if (p < last && *data && (flags & ERR_TXT_STRING)) {
                *p++ = ':';
                p = ngx_cpystrn(p, (u_char *) data, last - p);
            }

        next:

            (void) ERR_get_error();
        }

        if (p < last) {
            *p++ = ')';
        }
    }

    ngx_log_error(level, log, err, "%*s", p - errstr, errstr);
}


ngx_int_t
ngx_ssl_session_cache(ngx_ssl_t *ssl, ngx_str_t *sess_ctx,
    ngx_array_t *certificates, ssize_t builtin_session_cache,
    ngx_shm_zone_t *shm_zone, time_t timeout)
{
    long  cache_mode;

    SSL_CTX_set_timeout(ssl->ctx, (long) timeout);

    if (ngx_ssl_session_id_context(ssl, sess_ctx, certificates) != NGX_OK) {
        return NGX_ERROR;
    }

    if (builtin_session_cache == NGX_SSL_NO_SCACHE) {
        SSL_CTX_set_session_cache_mode(ssl->ctx, SSL_SESS_CACHE_OFF);
        return NGX_OK;
    }

    if (builtin_session_cache == NGX_SSL_NONE_SCACHE) {

        /*
         * If the server explicitly says that it does not support
         * session reuse (see SSL_SESS_CACHE_OFF above), then
         * Outlook Express fails to upload a sent email to
         * the Sent Items folder on the IMAP server via a separate IMAP
         * connection in the background.  Therefore we have a special
         * mode (SSL_SESS_CACHE_SERVER|SSL_SESS_CACHE_NO_INTERNAL_STORE)
         * where the server pretends that it supports session reuse,
         * but it does not actually store any session.
         */

        SSL_CTX_set_session_cache_mode(ssl->ctx,
                                       SSL_SESS_CACHE_SERVER
                                       |SSL_SESS_CACHE_NO_AUTO_CLEAR
                                       |SSL_SESS_CACHE_NO_INTERNAL_STORE);

        SSL_CTX_sess_set_cache_size(ssl->ctx, 1);

        return NGX_OK;
    }

    cache_mode = SSL_SESS_CACHE_SERVER;

    if (shm_zone && builtin_session_cache == NGX_SSL_NO_BUILTIN_SCACHE) {
        cache_mode |= SSL_SESS_CACHE_NO_INTERNAL;
    }

    SSL_CTX_set_session_cache_mode(ssl->ctx, cache_mode);

    if (builtin_session_cache != NGX_SSL_NO_BUILTIN_SCACHE) {

        if (builtin_session_cache != NGX_SSL_DFLT_BUILTIN_SCACHE) {
            SSL_CTX_sess_set_cache_size(ssl->ctx, builtin_session_cache);
        }
    }

    if (shm_zone) {
        SSL_CTX_sess_set_new_cb(ssl->ctx, ngx_ssl_new_session);
        SSL_CTX_sess_set_get_cb(ssl->ctx, ngx_ssl_get_cached_session);
        SSL_CTX_sess_set_remove_cb(ssl->ctx, ngx_ssl_remove_session);

        if (SSL_CTX_set_ex_data(ssl->ctx, ngx_ssl_session_cache_index, shm_zone)
            == 0)
        {
            ngx_ssl_error(NGX_LOG_EMERG, ssl->log, 0,
                          "SSL_CTX_set_ex_data() failed");
            return NGX_ERROR;
        }
    }

    return NGX_OK;
}


static ngx_int_t
ngx_ssl_session_id_context(ngx_ssl_t *ssl, ngx_str_t *sess_ctx,
    ngx_array_t *certificates)
{
    int                   n, i;
    X509                 *cert;
    X509_NAME            *name;
    ngx_str_t            *certs;
    ngx_uint_t            k;
    EVP_MD_CTX           *md;
    unsigned int          len;
    STACK_OF(X509_NAME)  *list;
    u_char                buf[EVP_MAX_MD_SIZE];

    /*
     * Session ID context is set based on the string provided,
     * the server certificates, and the client CA list.
     */

    md = EVP_MD_CTX_create();
    if (md == NULL) {
        return NGX_ERROR;
    }

    if (EVP_DigestInit_ex(md, EVP_sha1(), NULL) == 0) {
        ngx_ssl_error(NGX_LOG_EMERG, ssl->log, 0,
                      "EVP_DigestInit_ex() failed");
        goto failed;
    }

    if (EVP_DigestUpdate(md, sess_ctx->data, sess_ctx->len) == 0) {
        ngx_ssl_error(NGX_LOG_EMERG, ssl->log, 0,
                      "EVP_DigestUpdate() failed");
        goto failed;
    }

    for (k = 0; k < ssl->certs.nelts; k++) {
        cert = ((X509 **) ssl->certs.elts)[k];

        if (X509_digest(cert, EVP_sha1(), buf, &len) == 0) {
            ngx_ssl_error(NGX_LOG_EMERG, ssl->log, 0,
                          "X509_digest() failed");
            goto failed;
        }

        if (EVP_DigestUpdate(md, buf, len) == 0) {
            ngx_ssl_error(NGX_LOG_EMERG, ssl->log, 0,
                          "EVP_DigestUpdate() failed");
            goto failed;
        }
    }

    if (ssl->certs.nelts == 0 && certificates != NULL) {
        /*
         * If certificates are loaded dynamically, we use certificate
         * names as specified in the configuration (with variables).
         */

        certs = certificates->elts;
        for (k = 0; k < certificates->nelts; k++) {

            if (EVP_DigestUpdate(md, certs[k].data, certs[k].len) == 0) {
                ngx_ssl_error(NGX_LOG_EMERG, ssl->log, 0,
                              "EVP_DigestUpdate() failed");
                goto failed;
            }
        }
    }

    list = SSL_CTX_get_client_CA_list(ssl->ctx);

    if (list != NULL) {
        n = sk_X509_NAME_num(list);

        for (i = 0; i < n; i++) {
            name = sk_X509_NAME_value(list, i);

            if (X509_NAME_digest(name, EVP_sha1(), buf, &len) == 0) {
                ngx_ssl_error(NGX_LOG_EMERG, ssl->log, 0,
                              "X509_NAME_digest() failed");
                goto failed;
            }

            if (EVP_DigestUpdate(md, buf, len) == 0) {
                ngx_ssl_error(NGX_LOG_EMERG, ssl->log, 0,
                              "EVP_DigestUpdate() failed");
                goto failed;
            }
        }
    }

    if (EVP_DigestFinal_ex(md, buf, &len) == 0) {
        ngx_ssl_error(NGX_LOG_EMERG, ssl->log, 0,
                      "EVP_DigestFinal_ex() failed");
        goto failed;
    }

    EVP_MD_CTX_destroy(md);

    if (SSL_CTX_set_session_id_context(ssl->ctx, buf, len) == 0) {
        ngx_ssl_error(NGX_LOG_EMERG, ssl->log, 0,
                      "SSL_CTX_set_session_id_context() failed");
        return NGX_ERROR;
    }

    return NGX_OK;

failed:

    EVP_MD_CTX_destroy(md);

    return NGX_ERROR;
}


ngx_int_t
ngx_ssl_session_cache_init(ngx_shm_zone_t *shm_zone, void *data)
{
    size_t                    len;
    ngx_slab_pool_t          *shpool;
    ngx_ssl_session_cache_t  *cache;

    if (data) {
        shm_zone->data = data;
        return NGX_OK;
    }

    shpool = (ngx_slab_pool_t *) shm_zone->shm.addr;

    if (shm_zone->shm.exists) {
        shm_zone->data = shpool->data;
        return NGX_OK;
    }

    cache = ngx_slab_alloc(shpool, sizeof(ngx_ssl_session_cache_t));
    if (cache == NULL) {
        return NGX_ERROR;
    }

    shpool->data = cache;
    shm_zone->data = cache;

    ngx_rbtree_init(&cache->session_rbtree, &cache->sentinel,
                    ngx_ssl_session_rbtree_insert_value);

    ngx_queue_init(&cache->expire_queue);

    cache->ticket_keys[0].expire = 0;
    cache->ticket_keys[1].expire = 0;
    cache->ticket_keys[2].expire = 0;

    cache->fail_time = 0;

    len = sizeof(" in SSL session shared cache \"\"") + shm_zone->shm.name.len;

    shpool->log_ctx = ngx_slab_alloc(shpool, len);
    if (shpool->log_ctx == NULL) {
        return NGX_ERROR;
    }

    ngx_sprintf(shpool->log_ctx, " in SSL session shared cache \"%V\"%Z",
                &shm_zone->shm.name);

    shpool->log_nomem = 0;

    return NGX_OK;
}


/*
 * The length of the session id is 16 bytes for SSLv2 sessions and
 * between 1 and 32 bytes for SSLv3 and TLS, typically 32 bytes.
 * Typical length of the external ASN1 representation of a session
 * is about 150 bytes plus SNI server name.
 *
 * On 32-bit platforms we allocate an rbtree node, a session id, and
 * an ASN1 representation in a single allocation, it typically takes
 * 256 bytes.
 *
 * On 64-bit platforms we allocate separately an rbtree node + session_id,
 * and an ASN1 representation, they take accordingly 128 and 256 bytes.
 *
 * OpenSSL's i2d_SSL_SESSION() and d2i_SSL_SESSION are slow,
 * so they are outside the code locked by shared pool mutex
 */

static int
ngx_ssl_new_session(ngx_ssl_conn_t *ssl_conn, ngx_ssl_session_t *sess)
{
    int                       len;
    u_char                   *p, *session_id;
    size_t                    n;
    uint32_t                  hash;
    SSL_CTX                  *ssl_ctx;
    unsigned int              session_id_length;
    ngx_shm_zone_t           *shm_zone;
    ngx_connection_t         *c;
    ngx_slab_pool_t          *shpool;
    ngx_ssl_sess_id_t        *sess_id;
    ngx_ssl_session_cache_t  *cache;
    u_char                    buf[NGX_SSL_MAX_SESSION_SIZE];

#ifdef TLS1_3_VERSION

    /*
     * OpenSSL tries to save TLSv1.3 sessions into session cache
     * even when using tickets for stateless session resumption,
     * "because some applications just want to know about the creation
     * of a session"; do not cache such sessions
     */

    if (SSL_version(ssl_conn) == TLS1_3_VERSION
        && (SSL_get_options(ssl_conn) & SSL_OP_NO_TICKET) == 0)
    {
        return 0;
    }

#endif

    len = i2d_SSL_SESSION(sess, NULL);

    /* do not cache too big session */

    if (len > NGX_SSL_MAX_SESSION_SIZE) {
        return 0;
    }

    p = buf;
    i2d_SSL_SESSION(sess, &p);

    session_id = (u_char *) SSL_SESSION_get_id(sess, &session_id_length);

    /* do not cache sessions with too long session id */

    if (session_id_length > 32) {
        return 0;
    }

    c = ngx_ssl_get_connection(ssl_conn);

    ssl_ctx = c->ssl->session_ctx;
    shm_zone = SSL_CTX_get_ex_data(ssl_ctx, ngx_ssl_session_cache_index);

    cache = shm_zone->data;
    shpool = (ngx_slab_pool_t *) shm_zone->shm.addr;

    ngx_shmtx_lock(&shpool->mutex);

    /* drop one or two expired sessions */
    ngx_ssl_expire_sessions(cache, shpool, 1);

#if (NGX_PTR_SIZE == 8)
    n = sizeof(ngx_ssl_sess_id_t);
#else
    n = offsetof(ngx_ssl_sess_id_t, session) + len;
#endif

    sess_id = ngx_slab_alloc_locked(shpool, n);

    if (sess_id == NULL) {

        /* drop the oldest non-expired session and try once more */

        ngx_ssl_expire_sessions(cache, shpool, 0);

        sess_id = ngx_slab_alloc_locked(shpool, n);

        if (sess_id == NULL) {
            goto failed;
        }
    }

#if (NGX_PTR_SIZE == 8)

    sess_id->session = ngx_slab_alloc_locked(shpool, len);

    if (sess_id->session == NULL) {

        /* drop the oldest non-expired session and try once more */

        ngx_ssl_expire_sessions(cache, shpool, 0);

        sess_id->session = ngx_slab_alloc_locked(shpool, len);

        if (sess_id->session == NULL) {
            goto failed;
        }
    }

#endif

    ngx_memcpy(sess_id->session, buf, len);
    ngx_memcpy(sess_id->id, session_id, session_id_length);

    hash = ngx_crc32_short(session_id, session_id_length);

    ngx_log_debug3(NGX_LOG_DEBUG_EVENT, c->log, 0,
                   "ssl new session: %08XD:%ud:%d",
                   hash, session_id_length, len);

    sess_id->node.key = hash;
    sess_id->node.data = (u_char) session_id_length;
    sess_id->len = len;

    sess_id->expire = ngx_time() + SSL_CTX_get_timeout(ssl_ctx);

    ngx_queue_insert_head(&cache->expire_queue, &sess_id->queue);

    ngx_rbtree_insert(&cache->session_rbtree, &sess_id->node);

    ngx_shmtx_unlock(&shpool->mutex);

    return 0;

failed:

    if (sess_id) {
        ngx_slab_free_locked(shpool, sess_id);
    }

    ngx_shmtx_unlock(&shpool->mutex);

    if (cache->fail_time != ngx_time()) {
        cache->fail_time = ngx_time();
        ngx_log_error(NGX_LOG_WARN, c->log, 0,
                      "could not allocate new session%s", shpool->log_ctx);
    }

    return 0;
}


static ngx_ssl_session_t *
ngx_ssl_get_cached_session(ngx_ssl_conn_t *ssl_conn,
#if OPENSSL_VERSION_NUMBER >= 0x10100003L
    const
#endif
    u_char *id, int len, int *copy)
{
    size_t                    slen;
    uint32_t                  hash;
    ngx_int_t                 rc;
    const u_char             *p;
    ngx_shm_zone_t           *shm_zone;
    ngx_slab_pool_t          *shpool;
    ngx_rbtree_node_t        *node, *sentinel;
    ngx_ssl_session_t        *sess;
    ngx_ssl_sess_id_t        *sess_id;
    ngx_ssl_session_cache_t  *cache;
    u_char                    buf[NGX_SSL_MAX_SESSION_SIZE];
    ngx_connection_t         *c;

    hash = ngx_crc32_short((u_char *) (uintptr_t) id, (size_t) len);
    *copy = 0;

    c = ngx_ssl_get_connection(ssl_conn);

    ngx_log_debug2(NGX_LOG_DEBUG_EVENT, c->log, 0,
                   "ssl get session: %08XD:%d", hash, len);

    shm_zone = SSL_CTX_get_ex_data(c->ssl->session_ctx,
                                   ngx_ssl_session_cache_index);

    cache = shm_zone->data;

    sess = NULL;

    shpool = (ngx_slab_pool_t *) shm_zone->shm.addr;

    ngx_shmtx_lock(&shpool->mutex);

    node = cache->session_rbtree.root;
    sentinel = cache->session_rbtree.sentinel;

    while (node != sentinel) {

        if (hash < node->key) {
            node = node->left;
            continue;
        }

        if (hash > node->key) {
            node = node->right;
            continue;
        }

        /* hash == node->key */

        sess_id = (ngx_ssl_sess_id_t *) node;

        rc = ngx_memn2cmp((u_char *) (uintptr_t) id, sess_id->id,
                          (size_t) len, (size_t) node->data);

        if (rc == 0) {

            if (sess_id->expire > ngx_time()) {
                slen = sess_id->len;

                ngx_memcpy(buf, sess_id->session, slen);

                ngx_shmtx_unlock(&shpool->mutex);

                p = buf;
                sess = d2i_SSL_SESSION(NULL, &p, slen);

                return sess;
            }

            ngx_queue_remove(&sess_id->queue);

            ngx_rbtree_delete(&cache->session_rbtree, node);

            ngx_explicit_memzero(sess_id->session, sess_id->len);

#if (NGX_PTR_SIZE == 8)
            ngx_slab_free_locked(shpool, sess_id->session);
#endif
            ngx_slab_free_locked(shpool, sess_id);

            sess = NULL;

            goto done;
        }

        node = (rc < 0) ? node->left : node->right;
    }

done:

    ngx_shmtx_unlock(&shpool->mutex);

    return sess;
}


void
ngx_ssl_remove_cached_session(SSL_CTX *ssl, ngx_ssl_session_t *sess)
{
    SSL_CTX_remove_session(ssl, sess);

    ngx_ssl_remove_session(ssl, sess);
}


static void
ngx_ssl_remove_session(SSL_CTX *ssl, ngx_ssl_session_t *sess)
{
    u_char                   *id;
    uint32_t                  hash;
    ngx_int_t                 rc;
    unsigned int              len;
    ngx_shm_zone_t           *shm_zone;
    ngx_slab_pool_t          *shpool;
    ngx_rbtree_node_t        *node, *sentinel;
    ngx_ssl_sess_id_t        *sess_id;
    ngx_ssl_session_cache_t  *cache;

    shm_zone = SSL_CTX_get_ex_data(ssl, ngx_ssl_session_cache_index);

    if (shm_zone == NULL) {
        return;
    }

    cache = shm_zone->data;

    id = (u_char *) SSL_SESSION_get_id(sess, &len);

    hash = ngx_crc32_short(id, len);

    ngx_log_debug2(NGX_LOG_DEBUG_EVENT, ngx_cycle->log, 0,
                   "ssl remove session: %08XD:%ud", hash, len);

    shpool = (ngx_slab_pool_t *) shm_zone->shm.addr;

    ngx_shmtx_lock(&shpool->mutex);

    node = cache->session_rbtree.root;
    sentinel = cache->session_rbtree.sentinel;

    while (node != sentinel) {

        if (hash < node->key) {
            node = node->left;
            continue;
        }

        if (hash > node->key) {
            node = node->right;
            continue;
        }

        /* hash == node->key */

        sess_id = (ngx_ssl_sess_id_t *) node;

        rc = ngx_memn2cmp(id, sess_id->id, len, (size_t) node->data);

        if (rc == 0) {

            ngx_queue_remove(&sess_id->queue);

            ngx_rbtree_delete(&cache->session_rbtree, node);

            ngx_explicit_memzero(sess_id->session, sess_id->len);

#if (NGX_PTR_SIZE == 8)
            ngx_slab_free_locked(shpool, sess_id->session);
#endif
            ngx_slab_free_locked(shpool, sess_id);

            goto done;
        }

        node = (rc < 0) ? node->left : node->right;
    }

done:

    ngx_shmtx_unlock(&shpool->mutex);
}


static void
ngx_ssl_expire_sessions(ngx_ssl_session_cache_t *cache,
    ngx_slab_pool_t *shpool, ngx_uint_t n)
{
    time_t              now;
    ngx_queue_t        *q;
    ngx_ssl_sess_id_t  *sess_id;

    now = ngx_time();

    while (n < 3) {

        if (ngx_queue_empty(&cache->expire_queue)) {
            return;
        }

        q = ngx_queue_last(&cache->expire_queue);

        sess_id = ngx_queue_data(q, ngx_ssl_sess_id_t, queue);

        if (n++ != 0 && sess_id->expire > now) {
            return;
        }

        ngx_queue_remove(q);

        ngx_log_debug1(NGX_LOG_DEBUG_EVENT, ngx_cycle->log, 0,
                       "expire session: %08Xi", sess_id->node.key);

        ngx_rbtree_delete(&cache->session_rbtree, &sess_id->node);

        ngx_explicit_memzero(sess_id->session, sess_id->len);

#if (NGX_PTR_SIZE == 8)
        ngx_slab_free_locked(shpool, sess_id->session);
#endif
        ngx_slab_free_locked(shpool, sess_id);
    }
}


static void
ngx_ssl_session_rbtree_insert_value(ngx_rbtree_node_t *temp,
    ngx_rbtree_node_t *node, ngx_rbtree_node_t *sentinel)
{
    ngx_rbtree_node_t  **p;
    ngx_ssl_sess_id_t   *sess_id, *sess_id_temp;

    for ( ;; ) {

        if (node->key < temp->key) {

            p = &temp->left;

        } else if (node->key > temp->key) {

            p = &temp->right;

        } else { /* node->key == temp->key */

            sess_id = (ngx_ssl_sess_id_t *) node;
            sess_id_temp = (ngx_ssl_sess_id_t *) temp;

            p = (ngx_memn2cmp(sess_id->id, sess_id_temp->id,
                              (size_t) node->data, (size_t) temp->data)
                 < 0) ? &temp->left : &temp->right;
        }

        if (*p == sentinel) {
            break;
        }

        temp = *p;
    }

    *p = node;
    node->parent = temp;
    node->left = sentinel;
    node->right = sentinel;
    ngx_rbt_red(node);
}


#ifdef SSL_CTRL_SET_TLSEXT_TICKET_KEY_CB

ngx_int_t
ngx_ssl_session_ticket_keys(ngx_conf_t *cf, ngx_ssl_t *ssl, ngx_array_t *paths)
{
    u_char                 buf[80];
    size_t                 size;
    ssize_t                n;
    ngx_str_t             *path;
    ngx_file_t             file;
    ngx_uint_t             i;
    ngx_array_t           *keys;
    ngx_file_info_t        fi;
    ngx_pool_cleanup_t    *cln;
    ngx_ssl_ticket_key_t  *key;

    if (paths == NULL
        && SSL_CTX_get_ex_data(ssl->ctx, ngx_ssl_session_cache_index) == NULL)
    {
        return NGX_OK;
    }

    keys = ngx_array_create(cf->pool, paths ? paths->nelts : 3,
                            sizeof(ngx_ssl_ticket_key_t));
    if (keys == NULL) {
        return NGX_ERROR;
    }

    cln = ngx_pool_cleanup_add(cf->pool, 0);
    if (cln == NULL) {
        return NGX_ERROR;
    }

    cln->handler = ngx_ssl_ticket_keys_cleanup;
    cln->data = keys;

    if (SSL_CTX_set_ex_data(ssl->ctx, ngx_ssl_ticket_keys_index, keys) == 0) {
        ngx_ssl_error(NGX_LOG_EMERG, ssl->log, 0,
                      "SSL_CTX_set_ex_data() failed");
        return NGX_ERROR;
    }

    if (SSL_CTX_set_tlsext_ticket_key_cb(ssl->ctx, ngx_ssl_ticket_key_callback)
        == 0)
    {
        ngx_log_error(NGX_LOG_WARN, cf->log, 0,
                      "Angie was built with Session Tickets support, however, "
                      "now it is linked dynamically to an OpenSSL library "
                      "which has no tlsext support, therefore Session Tickets "
                      "are not available");
        return NGX_OK;
    }

    if (paths == NULL) {

        /* placeholder for keys in shared memory */

        key = ngx_array_push_n(keys, 3);
        key[0].shared = 1;
        key[0].expire = 0;
        key[1].shared = 1;
        key[1].expire = 0;
        key[2].shared = 1;
        key[2].expire = 0;

        return NGX_OK;
    }

    path = paths->elts;
    for (i = 0; i < paths->nelts; i++) {

        if (ngx_conf_full_name(cf->cycle, &path[i], 1) != NGX_OK) {
            return NGX_ERROR;
        }

        ngx_memzero(&file, sizeof(ngx_file_t));
        file.name = path[i];
        file.log = cf->log;

        file.fd = ngx_open_file(file.name.data, NGX_FILE_RDONLY,
                                NGX_FILE_OPEN, 0);

        if (file.fd == NGX_INVALID_FILE) {
            ngx_conf_log_error(NGX_LOG_EMERG, cf, ngx_errno,
                               ngx_open_file_n " \"%V\" failed", &file.name);
            return NGX_ERROR;
        }

        if (ngx_fd_info(file.fd, &fi) == NGX_FILE_ERROR) {
            ngx_conf_log_error(NGX_LOG_CRIT, cf, ngx_errno,
                               ngx_fd_info_n " \"%V\" failed", &file.name);
            goto failed;
        }

        size = ngx_file_size(&fi);

        if (size != 48 && size != 80) {
            ngx_conf_log_error(NGX_LOG_EMERG, cf, 0,
                               "\"%V\" must be 48 or 80 bytes", &file.name);
            goto failed;
        }

        n = ngx_read_file(&file, buf, size, 0);

        if (n == NGX_ERROR) {
            ngx_conf_log_error(NGX_LOG_CRIT, cf, ngx_errno,
                               ngx_read_file_n " \"%V\" failed", &file.name);
            goto failed;
        }

        if ((size_t) n != size) {
            ngx_conf_log_error(NGX_LOG_CRIT, cf, 0,
                               ngx_read_file_n " \"%V\" returned only "
                               "%z bytes instead of %uz", &file.name, n, size);
            goto failed;
        }

        key = ngx_array_push(keys);
        if (key == NULL) {
            goto failed;
        }

        key->shared = 0;
        key->expire = 1;

        if (size == 48) {
            key->size = 48;
            ngx_memcpy(key->name, buf, 16);
            ngx_memcpy(key->aes_key, buf + 16, 16);
            ngx_memcpy(key->hmac_key, buf + 32, 16);

        } else {
            key->size = 80;
            ngx_memcpy(key->name, buf, 16);
            ngx_memcpy(key->hmac_key, buf + 16, 32);
            ngx_memcpy(key->aes_key, buf + 48, 32);
        }

        if (ngx_close_file(file.fd) == NGX_FILE_ERROR) {
            ngx_log_error(NGX_LOG_ALERT, cf->log, ngx_errno,
                          ngx_close_file_n " \"%V\" failed", &file.name);
        }

        ngx_explicit_memzero(&buf, 80);
    }

    return NGX_OK;

failed:

    if (ngx_close_file(file.fd) == NGX_FILE_ERROR) {
        ngx_log_error(NGX_LOG_ALERT, cf->log, ngx_errno,
                      ngx_close_file_n " \"%V\" failed", &file.name);
    }

    ngx_explicit_memzero(&buf, 80);

    return NGX_ERROR;
}


static int
ngx_ssl_ticket_key_callback(ngx_ssl_conn_t *ssl_conn,
    unsigned char *name, unsigned char *iv, EVP_CIPHER_CTX *ectx,
    HMAC_CTX *hctx, int enc)
{
    size_t                 size;
    SSL_CTX               *ssl_ctx;
    ngx_uint_t             i;
    ngx_array_t           *keys;
    ngx_connection_t      *c;
    ngx_ssl_ticket_key_t  *key;
    const EVP_MD          *digest;
    const EVP_CIPHER      *cipher;

    c = ngx_ssl_get_connection(ssl_conn);
    ssl_ctx = c->ssl->session_ctx;

    if (ngx_ssl_rotate_ticket_keys(ssl_ctx, c->log) != NGX_OK) {
        return -1;
    }

#ifdef OPENSSL_NO_SHA256
    digest = EVP_sha1();
#else
    digest = EVP_sha256();
#endif

    keys = SSL_CTX_get_ex_data(ssl_ctx, ngx_ssl_ticket_keys_index);
    if (keys == NULL) {
        return -1;
    }

    key = keys->elts;

    if (enc == 1) {
        /* encrypt session ticket */

        ngx_log_debug3(NGX_LOG_DEBUG_EVENT, c->log, 0,
                       "ssl ticket encrypt, key: \"%*xs\" (%s session)",
                       (size_t) 16, key[0].name,
                       SSL_session_reused(ssl_conn) ? "reused" : "new");

        if (key[0].size == 48) {
            cipher = EVP_aes_128_cbc();
            size = 16;

        } else {
            cipher = EVP_aes_256_cbc();
            size = 32;
        }

        if (RAND_bytes(iv, EVP_CIPHER_iv_length(cipher)) != 1) {
            ngx_ssl_error(NGX_LOG_ALERT, c->log, 0, "RAND_bytes() failed");
            return -1;
        }

        if (EVP_EncryptInit_ex(ectx, cipher, NULL, key[0].aes_key, iv) != 1) {
            ngx_ssl_error(NGX_LOG_ALERT, c->log, 0,
                          "EVP_EncryptInit_ex() failed");
            return -1;
        }

#if OPENSSL_VERSION_NUMBER >= 0x10000000L
        if (HMAC_Init_ex(hctx, key[0].hmac_key, size, digest, NULL) != 1) {
            ngx_ssl_error(NGX_LOG_ALERT, c->log, 0, "HMAC_Init_ex() failed");
            return -1;
        }
#else
        HMAC_Init_ex(hctx, key[0].hmac_key, size, digest, NULL);
#endif

        ngx_memcpy(name, key[0].name, 16);

        return 1;

    } else {
        /* decrypt session ticket */

        for (i = 0; i < keys->nelts; i++) {
            if (ngx_memcmp(name, key[i].name, 16) == 0) {
                goto found;
            }
        }

        ngx_log_debug2(NGX_LOG_DEBUG_EVENT, c->log, 0,
                       "ssl ticket decrypt, key: \"%*xs\" not found",
                       (size_t) 16, name);

        return 0;

    found:

        ngx_log_debug3(NGX_LOG_DEBUG_EVENT, c->log, 0,
                       "ssl ticket decrypt, key: \"%*xs\"%s",
                       (size_t) 16, key[i].name, (i == 0) ? " (default)" : "");

        if (key[i].size == 48) {
            cipher = EVP_aes_128_cbc();
            size = 16;

        } else {
            cipher = EVP_aes_256_cbc();
            size = 32;
        }

#if OPENSSL_VERSION_NUMBER >= 0x10000000L
        if (HMAC_Init_ex(hctx, key[i].hmac_key, size, digest, NULL) != 1) {
            ngx_ssl_error(NGX_LOG_ALERT, c->log, 0, "HMAC_Init_ex() failed");
            return -1;
        }
#else
        HMAC_Init_ex(hctx, key[i].hmac_key, size, digest, NULL);
#endif

        if (EVP_DecryptInit_ex(ectx, cipher, NULL, key[i].aes_key, iv) != 1) {
            ngx_ssl_error(NGX_LOG_ALERT, c->log, 0,
                          "EVP_DecryptInit_ex() failed");
            return -1;
        }

        /* renew if TLSv1.3 */

#ifdef TLS1_3_VERSION
        if (SSL_version(ssl_conn) == TLS1_3_VERSION) {
            return 2;
        }
#endif

        /* renew if non-default key */

        if (i != 0 && key[i].expire) {
            return 2;
        }

        return 1;
    }
}


static ngx_int_t
ngx_ssl_rotate_ticket_keys(SSL_CTX *ssl_ctx, ngx_log_t *log)
{
    time_t                    now, expire;
    ngx_array_t              *keys;
    ngx_shm_zone_t           *shm_zone;
    ngx_slab_pool_t          *shpool;
    ngx_ssl_ticket_key_t     *key;
    ngx_ssl_session_cache_t  *cache;
    u_char                    buf[80];

    keys = SSL_CTX_get_ex_data(ssl_ctx, ngx_ssl_ticket_keys_index);
    if (keys == NULL) {
        return NGX_OK;
    }

    key = keys->elts;

    if (!key[0].shared) {
        return NGX_OK;
    }

    /*
     * if we don't need to update expiration of the current key
     * and the previous key is still needed, don't sync with shared
     * memory to save some work; in the worst case other worker process
     * will switch to the next key, but this process will still be able
     * to decrypt tickets encrypted with it
     */

    now = ngx_time();
    expire = now + SSL_CTX_get_timeout(ssl_ctx);

    if (key[0].expire >= expire && key[1].expire >= now) {
        return NGX_OK;
    }

    shm_zone = SSL_CTX_get_ex_data(ssl_ctx, ngx_ssl_session_cache_index);

    cache = shm_zone->data;
    shpool = (ngx_slab_pool_t *) shm_zone->shm.addr;

    ngx_shmtx_lock(&shpool->mutex);

    key = cache->ticket_keys;

    if (key[0].expire == 0) {

        /* initialize the current key */

        if (RAND_bytes(buf, 80) != 1) {
            ngx_ssl_error(NGX_LOG_ALERT, log, 0, "RAND_bytes() failed");
            ngx_shmtx_unlock(&shpool->mutex);
            return NGX_ERROR;
        }

        key[0].shared = 1;
        key[0].expire = expire;
        key[0].size = 80;
        ngx_memcpy(key[0].name, buf, 16);
        ngx_memcpy(key[0].hmac_key, buf + 16, 32);
        ngx_memcpy(key[0].aes_key, buf + 48, 32);

        ngx_explicit_memzero(&buf, 80);

        ngx_log_debug2(NGX_LOG_DEBUG_EVENT, log, 0,
                       "ssl ticket key: \"%*xs\"",
                       (size_t) 16, key[0].name);

        /*
         * copy the current key to the next key, as initialization of
         * the previous key will replace the current key with the next
         * key
         */

        key[2] = key[0];
    }

    if (key[1].expire < now) {

        /*
         * if the previous key is no longer needed (or not initialized),
         * replace it with the current key, replace the current key with
         * the next key, and generate new next key
         */

        key[1] = key[0];
        key[0] = key[2];

        if (RAND_bytes(buf, 80) != 1) {
            ngx_ssl_error(NGX_LOG_ALERT, log, 0, "RAND_bytes() failed");
            ngx_shmtx_unlock(&shpool->mutex);
            return NGX_ERROR;
        }

        key[2].shared = 1;
        key[2].expire = 0;
        key[2].size = 80;
        ngx_memcpy(key[2].name, buf, 16);
        ngx_memcpy(key[2].hmac_key, buf + 16, 32);
        ngx_memcpy(key[2].aes_key, buf + 48, 32);

        ngx_explicit_memzero(&buf, 80);

        ngx_log_debug2(NGX_LOG_DEBUG_EVENT, log, 0,
                       "ssl ticket key: \"%*xs\"",
                       (size_t) 16, key[2].name);
    }

    /*
     * update expiration of the current key: it is going to be needed
     * at least till the session being created expires
     */

    if (expire > key[0].expire) {
        key[0].expire = expire;
    }

    /* sync keys to the worker process memory */

    ngx_memcpy(keys->elts, cache->ticket_keys,
               2 * sizeof(ngx_ssl_ticket_key_t));

    ngx_shmtx_unlock(&shpool->mutex);

    return NGX_OK;
}


static void
ngx_ssl_ticket_keys_cleanup(void *data)
{
    ngx_array_t  *keys = data;

    ngx_explicit_memzero(keys->elts,
                         keys->nelts * sizeof(ngx_ssl_ticket_key_t));
}

#else

ngx_int_t
ngx_ssl_session_ticket_keys(ngx_conf_t *cf, ngx_ssl_t *ssl, ngx_array_t *paths)
{
    if (paths) {
        ngx_log_error(NGX_LOG_WARN, ssl->log, 0,
                      "\"ssl_session_ticket_key\" ignored, not supported");
    }

    return NGX_OK;
}

#endif


void
ngx_ssl_cleanup_ctx(void *data)
{
    ngx_ssl_t  *ssl = data;

    X509        *cert;
    ngx_uint_t   i;

    for (i = 0; i < ssl->certs.nelts; i++) {
        cert = ((X509 **) ssl->certs.elts)[i];
        X509_free(cert);
    }

    SSL_CTX_free(ssl->ctx);
}


ngx_int_t
ngx_ssl_check_host(ngx_connection_t *c, ngx_str_t *name)
{
    X509   *cert;

    cert = SSL_get_peer_certificate(c->ssl->connection);
    if (cert == NULL) {
        return NGX_ERROR;
    }

#ifdef X509_CHECK_FLAG_ALWAYS_CHECK_SUBJECT

    /* X509_check_host() is only available in OpenSSL 1.0.2+ */

    if (name->len == 0) {
        goto failed;
    }

    if (X509_check_host(cert, (char *) name->data, name->len, 0, NULL) != 1) {
        ngx_log_debug0(NGX_LOG_DEBUG_EVENT, c->log, 0,
                       "X509_check_host(): no match");
        goto failed;
    }

    ngx_log_debug0(NGX_LOG_DEBUG_EVENT, c->log, 0,
                   "X509_check_host(): match");

    goto found;

#else
    {
    int                      n, i;
    X509_NAME               *sname;
    ASN1_STRING             *str;
    X509_NAME_ENTRY         *entry;
    GENERAL_NAME            *altname;
    STACK_OF(GENERAL_NAME)  *altnames;

    /*
     * As per RFC6125 and RFC2818, we check subjectAltName extension,
     * and if it's not present - commonName in Subject is checked.
     */

    altnames = X509_get_ext_d2i(cert, NID_subject_alt_name, NULL, NULL);

    if (altnames) {
        n = sk_GENERAL_NAME_num(altnames);

        for (i = 0; i < n; i++) {
            altname = sk_GENERAL_NAME_value(altnames, i);

            if (altname->type != GEN_DNS) {
                continue;
            }

            str = altname->d.dNSName;

            ngx_log_debug2(NGX_LOG_DEBUG_EVENT, c->log, 0,
                           "SSL subjectAltName: \"%*s\"",
                           ASN1_STRING_length(str), ASN1_STRING_data(str));

            if (ngx_ssl_check_name(name, str) == NGX_OK) {
                ngx_log_debug0(NGX_LOG_DEBUG_EVENT, c->log, 0,
                               "SSL subjectAltName: match");
                GENERAL_NAMES_free(altnames);
                goto found;
            }
        }

        ngx_log_debug0(NGX_LOG_DEBUG_EVENT, c->log, 0,
                       "SSL subjectAltName: no match");

        GENERAL_NAMES_free(altnames);
        goto failed;
    }

    /*
     * If there is no subjectAltName extension, check commonName
     * in Subject.  While RFC2818 requires to only check "most specific"
     * CN, both Apache and OpenSSL check all CNs, and so do we.
     */

    sname = X509_get_subject_name(cert);

    if (sname == NULL) {
        goto failed;
    }

    i = -1;
    for ( ;; ) {
        i = X509_NAME_get_index_by_NID(sname, NID_commonName, i);

        if (i < 0) {
            break;
        }

        entry = X509_NAME_get_entry(sname, i);
        str = X509_NAME_ENTRY_get_data(entry);

        ngx_log_debug2(NGX_LOG_DEBUG_EVENT, c->log, 0,
                       "SSL commonName: \"%*s\"",
                       ASN1_STRING_length(str), ASN1_STRING_data(str));

        if (ngx_ssl_check_name(name, str) == NGX_OK) {
            ngx_log_debug0(NGX_LOG_DEBUG_EVENT, c->log, 0,
                           "SSL commonName: match");
            goto found;
        }
    }

    ngx_log_debug0(NGX_LOG_DEBUG_EVENT, c->log, 0,
                   "SSL commonName: no match");
    }
#endif

failed:

    X509_free(cert);
    return NGX_ERROR;

found:

    X509_free(cert);
    return NGX_OK;
}


#ifndef X509_CHECK_FLAG_ALWAYS_CHECK_SUBJECT

static ngx_int_t
ngx_ssl_check_name(ngx_str_t *name, ASN1_STRING *pattern)
{
    u_char  *s, *p, *end;
    size_t   slen, plen;

    s = name->data;
    slen = name->len;

    p = ASN1_STRING_data(pattern);
    plen = ASN1_STRING_length(pattern);

    if (slen == plen && ngx_strncasecmp(s, p, plen) == 0) {
        return NGX_OK;
    }

    if (plen > 2 && p[0] == '*' && p[1] == '.') {
        plen -= 1;
        p += 1;

        end = s + slen;
        s = ngx_strlchr(s, end, '.');

        if (s == NULL) {
            return NGX_ERROR;
        }

        slen = end - s;

        if (plen == slen && ngx_strncasecmp(s, p, plen) == 0) {
            return NGX_OK;
        }
    }

    return NGX_ERROR;
}

#endif


ngx_int_t
ngx_ssl_get_protocol(ngx_connection_t *c, ngx_pool_t *pool, ngx_str_t *s)
{
    s->data = (u_char *) SSL_get_version(c->ssl->connection);
    return NGX_OK;
}


ngx_int_t
ngx_ssl_get_cipher_name(ngx_connection_t *c, ngx_pool_t *pool, ngx_str_t *s)
{
    s->data = (u_char *) SSL_get_cipher_name(c->ssl->connection);
    return NGX_OK;
}


ngx_int_t
ngx_ssl_get_ciphers(ngx_connection_t *c, ngx_pool_t *pool, ngx_str_t *s)
{
#ifdef SSL_CTRL_GET_RAW_CIPHERLIST

    int                n, i, bytes;
    size_t             len;
    u_char            *ciphers, *p;
    const SSL_CIPHER  *cipher;

    bytes = SSL_get0_raw_cipherlist(c->ssl->connection, NULL);
    n = SSL_get0_raw_cipherlist(c->ssl->connection, &ciphers);

    if (n <= 0) {
        s->len = 0;
        return NGX_OK;
    }

    len = 0;
    n /= bytes;

    for (i = 0; i < n; i++) {
        cipher = SSL_CIPHER_find(c->ssl->connection, ciphers + i * bytes);

        if (cipher) {
            len += ngx_strlen(SSL_CIPHER_get_name(cipher));

        } else {
            len += sizeof("0x") - 1 + bytes * (sizeof("00") - 1);
        }

        len += sizeof(":") - 1;
    }

    s->data = ngx_pnalloc(pool, len);
    if (s->data == NULL) {
        return NGX_ERROR;
    }

    p = s->data;

    for (i = 0; i < n; i++) {
        cipher = SSL_CIPHER_find(c->ssl->connection, ciphers + i * bytes);

        if (cipher) {
            p = ngx_sprintf(p, "%s", SSL_CIPHER_get_name(cipher));

        } else {
            p = ngx_sprintf(p, "0x");
            p = ngx_hex_dump(p, ciphers + i * bytes, bytes);
        }

        *p++ = ':';
    }

    p--;

    s->len = p - s->data;

#else

    u_char  buf[4096];

    if (SSL_get_shared_ciphers(c->ssl->connection, (char *) buf, 4096)
        == NULL)
    {
        s->len = 0;
        return NGX_OK;
    }

    s->len = ngx_strlen(buf);
    s->data = ngx_pnalloc(pool, s->len);
    if (s->data == NULL) {
        return NGX_ERROR;
    }

    ngx_memcpy(s->data, buf, s->len);

#endif

    return NGX_OK;
}


ngx_int_t
ngx_ssl_get_curve(ngx_connection_t *c, ngx_pool_t *pool, ngx_str_t *s)
{
#ifdef SSL_get_negotiated_group

    int  nid;

    nid = SSL_get_negotiated_group(c->ssl->connection);

    if (nid != NID_undef) {

        if ((nid & TLSEXT_nid_unknown) == 0) {
            s->len = ngx_strlen(OBJ_nid2sn(nid));
            s->data = (u_char *) OBJ_nid2sn(nid);
            return NGX_OK;
        }

        s->len = sizeof("0x0000") - 1;

        s->data = ngx_pnalloc(pool, s->len);
        if (s->data == NULL) {
            return NGX_ERROR;
        }

        ngx_sprintf(s->data, "0x%04xd", nid & 0xffff);

        return NGX_OK;
    }

#endif

    s->len = 0;
    return NGX_OK;
}


ngx_int_t
ngx_ssl_get_curves(ngx_connection_t *c, ngx_pool_t *pool, ngx_str_t *s)
{
#ifdef SSL_CTRL_GET_CURVES

    int         *curves, n, i, nid;
    u_char      *p;
    size_t       len;

    n = SSL_get1_curves(c->ssl->connection, NULL);

    if (n <= 0) {
        s->len = 0;
        return NGX_OK;
    }

    curves = ngx_palloc(pool, n * sizeof(int));
    if (curves == NULL) {
        return NGX_ERROR;
    }

    n = SSL_get1_curves(c->ssl->connection, curves);
    len = 0;

    for (i = 0; i < n; i++) {
        nid = curves[i];

        if (nid & TLSEXT_nid_unknown) {
            len += sizeof("0x0000") - 1;

        } else {
            len += ngx_strlen(OBJ_nid2sn(nid));
        }

        len += sizeof(":") - 1;
    }

    s->data = ngx_pnalloc(pool, len);
    if (s->data == NULL) {
        return NGX_ERROR;
    }

    p = s->data;

    for (i = 0; i < n; i++) {
        nid = curves[i];

        if (nid & TLSEXT_nid_unknown) {
            p = ngx_sprintf(p, "0x%04xd", nid & 0xffff);

        } else {
            p = ngx_sprintf(p, "%s", OBJ_nid2sn(nid));
        }

        *p++ = ':';
    }

    p--;

    s->len = p - s->data;

#else

    s->len = 0;

#endif

    return NGX_OK;
}


ngx_int_t
ngx_ssl_get_session_id(ngx_connection_t *c, ngx_pool_t *pool, ngx_str_t *s)
{
    u_char        *buf;
    SSL_SESSION   *sess;
    unsigned int   len;

    sess = SSL_get0_session(c->ssl->connection);
    if (sess == NULL) {
        s->len = 0;
        return NGX_OK;
    }

    buf = (u_char *) SSL_SESSION_get_id(sess, &len);

    s->len = 2 * len;
    s->data = ngx_pnalloc(pool, 2 * len);
    if (s->data == NULL) {
        return NGX_ERROR;
    }

    ngx_hex_dump(s->data, buf, len);

    return NGX_OK;
}


ngx_int_t
ngx_ssl_get_session_reused(ngx_connection_t *c, ngx_pool_t *pool, ngx_str_t *s)
{
    if (SSL_session_reused(c->ssl->connection)) {
        ngx_str_set(s, "r");

    } else {
        ngx_str_set(s, ".");
    }

    return NGX_OK;
}


ngx_int_t
ngx_ssl_get_early_data(ngx_connection_t *c, ngx_pool_t *pool, ngx_str_t *s)
{
    s->len = 0;

#ifdef SSL_ERROR_EARLY_DATA_REJECTED

    /* BoringSSL */

    if (SSL_in_early_data(c->ssl->connection)) {
        ngx_str_set(s, "1");
    }

#elif defined SSL_READ_EARLY_DATA_SUCCESS

    /* OpenSSL */

    if (!SSL_is_init_finished(c->ssl->connection)) {
        ngx_str_set(s, "1");
    }

#endif

    return NGX_OK;
}


ngx_int_t
ngx_ssl_get_server_name(ngx_connection_t *c, ngx_pool_t *pool, ngx_str_t *s)
{
#ifdef SSL_CTRL_SET_TLSEXT_HOSTNAME

    size_t       len;
    const char  *name;

    name = SSL_get_servername(c->ssl->connection, TLSEXT_NAMETYPE_host_name);

    if (name) {
        len = ngx_strlen(name);

        s->len = len;
        s->data = ngx_pnalloc(pool, len);
        if (s->data == NULL) {
            return NGX_ERROR;
        }

        ngx_memcpy(s->data, name, len);

        return NGX_OK;
    }

#endif

    s->len = 0;
    return NGX_OK;
}


ngx_int_t
ngx_ssl_get_alpn_protocol(ngx_connection_t *c, ngx_pool_t *pool, ngx_str_t *s)
{
#ifdef TLSEXT_TYPE_application_layer_protocol_negotiation

    unsigned int          len;
    const unsigned char  *data;

    SSL_get0_alpn_selected(c->ssl->connection, &data, &len);

    if (len > 0) {

        s->data = ngx_pnalloc(pool, len);
        if (s->data == NULL) {
            return NGX_ERROR;
        }

        ngx_memcpy(s->data, data, len);
        s->len = len;

        return NGX_OK;
    }

#endif

    s->len = 0;
    return NGX_OK;
}


ngx_int_t
ngx_ssl_get_raw_certificate(ngx_connection_t *c, ngx_pool_t *pool, ngx_str_t *s)
{
    size_t   len;
    BIO     *bio;
    X509    *cert;

    s->len = 0;

    cert = SSL_get_peer_certificate(c->ssl->connection);
    if (cert == NULL) {
        return NGX_OK;
    }

    bio = BIO_new(BIO_s_mem());
    if (bio == NULL) {
        ngx_ssl_error(NGX_LOG_ALERT, c->log, 0, "BIO_new() failed");
        X509_free(cert);
        return NGX_ERROR;
    }

    if (PEM_write_bio_X509(bio, cert) == 0) {
        ngx_ssl_error(NGX_LOG_ALERT, c->log, 0, "PEM_write_bio_X509() failed");
        goto failed;
    }

    len = BIO_pending(bio);
    s->len = len;

    s->data = ngx_pnalloc(pool, len);
    if (s->data == NULL) {
        goto failed;
    }

    BIO_read(bio, s->data, len);

    BIO_free(bio);
    X509_free(cert);

    return NGX_OK;

failed:

    BIO_free(bio);
    X509_free(cert);

    return NGX_ERROR;
}


ngx_int_t
ngx_ssl_get_certificate(ngx_connection_t *c, ngx_pool_t *pool, ngx_str_t *s)
{
    u_char      *p;
    size_t       len;
    ngx_uint_t   i;
    ngx_str_t    cert;

    if (ngx_ssl_get_raw_certificate(c, pool, &cert) != NGX_OK) {
        return NGX_ERROR;
    }

    if (cert.len == 0) {
        s->len = 0;
        return NGX_OK;
    }

    len = cert.len - 1;

    for (i = 0; i < cert.len - 1; i++) {
        if (cert.data[i] == LF) {
            len++;
        }
    }

    s->len = len;
    s->data = ngx_pnalloc(pool, len);
    if (s->data == NULL) {
        return NGX_ERROR;
    }

    p = s->data;

    for (i = 0; i < cert.len - 1; i++) {
        *p++ = cert.data[i];
        if (cert.data[i] == LF) {
            *p++ = '\t';
        }
    }

    return NGX_OK;
}


ngx_int_t
ngx_ssl_get_escaped_certificate(ngx_connection_t *c, ngx_pool_t *pool,
    ngx_str_t *s)
{
    ngx_str_t  cert;
    uintptr_t  n;

    if (ngx_ssl_get_raw_certificate(c, pool, &cert) != NGX_OK) {
        return NGX_ERROR;
    }

    if (cert.len == 0) {
        s->len = 0;
        return NGX_OK;
    }

    n = ngx_escape_uri(NULL, cert.data, cert.len, NGX_ESCAPE_URI_COMPONENT);

    s->len = cert.len + n * 2;
    s->data = ngx_pnalloc(pool, s->len);
    if (s->data == NULL) {
        return NGX_ERROR;
    }

    ngx_escape_uri(s->data, cert.data, cert.len, NGX_ESCAPE_URI_COMPONENT);

    return NGX_OK;
}


ngx_int_t
ngx_ssl_get_subject_dn(ngx_connection_t *c, ngx_pool_t *pool, ngx_str_t *s)
{
    BIO        *bio;
    X509       *cert;
    X509_NAME  *name;

    s->len = 0;

    cert = SSL_get_peer_certificate(c->ssl->connection);
    if (cert == NULL) {
        return NGX_OK;
    }

    name = X509_get_subject_name(cert);
    if (name == NULL) {
        X509_free(cert);
        return NGX_ERROR;
    }

    bio = BIO_new(BIO_s_mem());
    if (bio == NULL) {
        ngx_ssl_error(NGX_LOG_ALERT, c->log, 0, "BIO_new() failed");
        X509_free(cert);
        return NGX_ERROR;
    }

    if (X509_NAME_print_ex(bio, name, 0, XN_FLAG_RFC2253) < 0) {
        ngx_ssl_error(NGX_LOG_ALERT, c->log, 0, "X509_NAME_print_ex() failed");
        goto failed;
    }

    s->len = BIO_pending(bio);
    s->data = ngx_pnalloc(pool, s->len);
    if (s->data == NULL) {
        goto failed;
    }

    BIO_read(bio, s->data, s->len);

    BIO_free(bio);
    X509_free(cert);

    return NGX_OK;

failed:

    BIO_free(bio);
    X509_free(cert);

    return NGX_ERROR;
}


ngx_int_t
ngx_ssl_get_issuer_dn(ngx_connection_t *c, ngx_pool_t *pool, ngx_str_t *s)
{
    BIO        *bio;
    X509       *cert;
    X509_NAME  *name;

    s->len = 0;

    cert = SSL_get_peer_certificate(c->ssl->connection);
    if (cert == NULL) {
        return NGX_OK;
    }

    name = X509_get_issuer_name(cert);
    if (name == NULL) {
        X509_free(cert);
        return NGX_ERROR;
    }

    bio = BIO_new(BIO_s_mem());
    if (bio == NULL) {
        ngx_ssl_error(NGX_LOG_ALERT, c->log, 0, "BIO_new() failed");
        X509_free(cert);
        return NGX_ERROR;
    }

    if (X509_NAME_print_ex(bio, name, 0, XN_FLAG_RFC2253) < 0) {
        ngx_ssl_error(NGX_LOG_ALERT, c->log, 0, "X509_NAME_print_ex() failed");
        goto failed;
    }

    s->len = BIO_pending(bio);
    s->data = ngx_pnalloc(pool, s->len);
    if (s->data == NULL) {
        goto failed;
    }

    BIO_read(bio, s->data, s->len);

    BIO_free(bio);
    X509_free(cert);

    return NGX_OK;

failed:

    BIO_free(bio);
    X509_free(cert);

    return NGX_ERROR;
}


ngx_int_t
ngx_ssl_get_subject_dn_legacy(ngx_connection_t *c, ngx_pool_t *pool,
    ngx_str_t *s)
{
    char       *p;
    size_t      len;
    X509       *cert;
    X509_NAME  *name;

    s->len = 0;

    cert = SSL_get_peer_certificate(c->ssl->connection);
    if (cert == NULL) {
        return NGX_OK;
    }

    name = X509_get_subject_name(cert);
    if (name == NULL) {
        X509_free(cert);
        return NGX_ERROR;
    }

    p = X509_NAME_oneline(name, NULL, 0);
    if (p == NULL) {
        ngx_ssl_error(NGX_LOG_ALERT, c->log, 0, "X509_NAME_oneline() failed");
        X509_free(cert);
        return NGX_ERROR;
    }

    for (len = 0; p[len]; len++) { /* void */ }

    s->len = len;
    s->data = ngx_pnalloc(pool, len);
    if (s->data == NULL) {
        OPENSSL_free(p);
        X509_free(cert);
        return NGX_ERROR;
    }

    ngx_memcpy(s->data, p, len);

    OPENSSL_free(p);
    X509_free(cert);

    return NGX_OK;
}


ngx_int_t
ngx_ssl_get_issuer_dn_legacy(ngx_connection_t *c, ngx_pool_t *pool,
    ngx_str_t *s)
{
    char       *p;
    size_t      len;
    X509       *cert;
    X509_NAME  *name;

    s->len = 0;

    cert = SSL_get_peer_certificate(c->ssl->connection);
    if (cert == NULL) {
        return NGX_OK;
    }

    name = X509_get_issuer_name(cert);
    if (name == NULL) {
        X509_free(cert);
        return NGX_ERROR;
    }

    p = X509_NAME_oneline(name, NULL, 0);
    if (p == NULL) {
        ngx_ssl_error(NGX_LOG_ALERT, c->log, 0, "X509_NAME_oneline() failed");
        X509_free(cert);
        return NGX_ERROR;
    }

    for (len = 0; p[len]; len++) { /* void */ }

    s->len = len;
    s->data = ngx_pnalloc(pool, len);
    if (s->data == NULL) {
        OPENSSL_free(p);
        X509_free(cert);
        return NGX_ERROR;
    }

    ngx_memcpy(s->data, p, len);

    OPENSSL_free(p);
    X509_free(cert);

    return NGX_OK;
}


ngx_int_t
ngx_ssl_get_serial_number(ngx_connection_t *c, ngx_pool_t *pool, ngx_str_t *s)
{
    size_t   len;
    X509    *cert;
    BIO     *bio;

    s->len = 0;

    cert = SSL_get_peer_certificate(c->ssl->connection);
    if (cert == NULL) {
        return NGX_OK;
    }

    bio = BIO_new(BIO_s_mem());
    if (bio == NULL) {
        ngx_ssl_error(NGX_LOG_ALERT, c->log, 0, "BIO_new() failed");
        X509_free(cert);
        return NGX_ERROR;
    }

    i2a_ASN1_INTEGER(bio, X509_get_serialNumber(cert));
    len = BIO_pending(bio);

    s->len = len;
    s->data = ngx_pnalloc(pool, len);
    if (s->data == NULL) {
        BIO_free(bio);
        X509_free(cert);
        return NGX_ERROR;
    }

    BIO_read(bio, s->data, len);
    BIO_free(bio);
    X509_free(cert);

    return NGX_OK;
}


ngx_int_t
ngx_ssl_get_fingerprint(ngx_connection_t *c, ngx_pool_t *pool, ngx_str_t *s)
{
    X509          *cert;
    unsigned int   len;
    u_char         buf[EVP_MAX_MD_SIZE];

    s->len = 0;

    cert = SSL_get_peer_certificate(c->ssl->connection);
    if (cert == NULL) {
        return NGX_OK;
    }

    if (!X509_digest(cert, EVP_sha1(), buf, &len)) {
        ngx_ssl_error(NGX_LOG_ALERT, c->log, 0, "X509_digest() failed");
        X509_free(cert);
        return NGX_ERROR;
    }

    s->len = 2 * len;
    s->data = ngx_pnalloc(pool, 2 * len);
    if (s->data == NULL) {
        X509_free(cert);
        return NGX_ERROR;
    }

    ngx_hex_dump(s->data, buf, len);

    X509_free(cert);

    return NGX_OK;
}


ngx_int_t
ngx_ssl_get_client_verify(ngx_connection_t *c, ngx_pool_t *pool, ngx_str_t *s)
{
    X509        *cert;
    long         rc;
    const char  *str;

    cert = SSL_get_peer_certificate(c->ssl->connection);
    if (cert == NULL) {
        ngx_str_set(s, "NONE");
        return NGX_OK;
    }

    X509_free(cert);

    rc = SSL_get_verify_result(c->ssl->connection);

    if (rc == X509_V_OK) {
        if (ngx_ssl_ocsp_get_status(c, &str) == NGX_OK) {
            ngx_str_set(s, "SUCCESS");
            return NGX_OK;
        }

    } else {
        str = X509_verify_cert_error_string(rc);
    }

    s->data = ngx_pnalloc(pool, sizeof("FAILED:") - 1 + ngx_strlen(str));
    if (s->data == NULL) {
        return NGX_ERROR;
    }

    s->len = ngx_sprintf(s->data, "FAILED:%s", str) - s->data;

    return NGX_OK;
}


ngx_int_t
ngx_ssl_get_client_v_start(ngx_connection_t *c, ngx_pool_t *pool, ngx_str_t *s)
{
    BIO     *bio;
    X509    *cert;
    size_t   len;

    s->len = 0;

    cert = SSL_get_peer_certificate(c->ssl->connection);
    if (cert == NULL) {
        return NGX_OK;
    }

    bio = BIO_new(BIO_s_mem());
    if (bio == NULL) {
        ngx_ssl_error(NGX_LOG_ALERT, c->log, 0, "BIO_new() failed");
        X509_free(cert);
        return NGX_ERROR;
    }

#if OPENSSL_VERSION_NUMBER > 0x10100000L
    ASN1_TIME_print(bio, X509_get0_notBefore(cert));
#else
    ASN1_TIME_print(bio, X509_get_notBefore(cert));
#endif

    len = BIO_pending(bio);

    s->len = len;
    s->data = ngx_pnalloc(pool, len);
    if (s->data == NULL) {
        BIO_free(bio);
        X509_free(cert);
        return NGX_ERROR;
    }

    BIO_read(bio, s->data, len);
    BIO_free(bio);
    X509_free(cert);

    return NGX_OK;
}


ngx_int_t
ngx_ssl_get_client_v_end(ngx_connection_t *c, ngx_pool_t *pool, ngx_str_t *s)
{
    BIO     *bio;
    X509    *cert;
    size_t   len;

    s->len = 0;

    cert = SSL_get_peer_certificate(c->ssl->connection);
    if (cert == NULL) {
        return NGX_OK;
    }

    bio = BIO_new(BIO_s_mem());
    if (bio == NULL) {
        ngx_ssl_error(NGX_LOG_ALERT, c->log, 0, "BIO_new() failed");
        X509_free(cert);
        return NGX_ERROR;
    }

#if OPENSSL_VERSION_NUMBER > 0x10100000L
    ASN1_TIME_print(bio, X509_get0_notAfter(cert));
#else
    ASN1_TIME_print(bio, X509_get_notAfter(cert));
#endif

    len = BIO_pending(bio);

    s->len = len;
    s->data = ngx_pnalloc(pool, len);
    if (s->data == NULL) {
        BIO_free(bio);
        X509_free(cert);
        return NGX_ERROR;
    }

    BIO_read(bio, s->data, len);
    BIO_free(bio);
    X509_free(cert);

    return NGX_OK;
}


ngx_int_t
ngx_ssl_get_server_cert_type(ngx_connection_t *c, ngx_pool_t *pool,
    ngx_str_t *s)
{
    int                sign_nid, pkey_type;
    X509              *cert;
    const X509_ALGOR  *sigalg;

    s->len = 0;

    if (!c->ssl->handshaked) {
        return NGX_OK;
    }

    cert = SSL_get_certificate(c->ssl->connection);
    if (cert == NULL) {
        return NGX_OK;
    }

    sigalg = X509_get0_tbs_sigalg(cert);

    sign_nid = OBJ_obj2nid(sigalg->algorithm);
    if (sign_nid == NID_undef) {
        ngx_str_set(s, "unknown");
        return NGX_OK;
    }

    if (OBJ_find_sigid_algs(sign_nid, NULL, &pkey_type) == 0) {
        ngx_str_set(s, "unknown");
        return NGX_OK;
    }

    ngx_log_debug2(NGX_LOG_DEBUG_EVENT, c->log, 0,
                   "Signature Algorithm ID: %d, Key Type: %d",
                   sign_nid, pkey_type);

    switch (pkey_type) {

    case EVP_PKEY_RSA:
#if (OPENSSL_VERSION_NUMBER >= 0x1010100fL                                    \
     && OPENSSL_VERSION_NUMBER < 0x3000000fL)
        if (sign_nid == EVP_PKEY_RSA_PSS) {
            ngx_str_set(s, "RSA-PSS");
            break;
        }
#endif
        ngx_str_set(s, "RSA");
        break;

    case EVP_PKEY_DSA:
        ngx_str_set(s, "DSA");
        break;

    case EVP_PKEY_EC:
        ngx_str_set(s, "ECDSA");
        break;

#if (OPENSSL_VERSION_NUMBER >= 0x1010100fL)
    case EVP_PKEY_ED448:
        ngx_str_set(s, "ED448");
        break;

    case EVP_PKEY_ED25519:
        ngx_str_set(s, "ED25519");
        break;

#if (NGX_HAVE_NTLS)
    case EVP_PKEY_SM2:
        ngx_str_set(s, "SM2");
        break;
#endif

    case EVP_PKEY_RSA_PSS:
        ngx_str_set(s, "RSA-PSS");
        break;
#endif

    default:
        ngx_str_set(s, "unknown");
        break;
    }

    return NGX_OK;
}


ngx_int_t
ngx_ssl_get_client_v_remain(ngx_connection_t *c, ngx_pool_t *pool, ngx_str_t *s)
{
    X509    *cert;
    time_t   now, end;

    s->len = 0;

    cert = SSL_get_peer_certificate(c->ssl->connection);
    if (cert == NULL) {
        return NGX_OK;
    }

#if OPENSSL_VERSION_NUMBER > 0x10100000L
    end = ngx_ssl_parse_time(X509_get0_notAfter(cert), c->log);
#else
    end = ngx_ssl_parse_time(X509_get_notAfter(cert), c->log);
#endif

    if (end == (time_t) NGX_ERROR) {
        X509_free(cert);
        return NGX_OK;
    }

    now = ngx_time();

    if (end < now + 86400) {
        ngx_str_set(s, "0");
        X509_free(cert);
        return NGX_OK;
    }

    s->data = ngx_pnalloc(pool, NGX_TIME_T_LEN);
    if (s->data == NULL) {
        X509_free(cert);
        return NGX_ERROR;
    }

    s->len = ngx_sprintf(s->data, "%T", (end - now) / 86400) - s->data;

    X509_free(cert);

    return NGX_OK;
}


static time_t
ngx_ssl_parse_time(
#if OPENSSL_VERSION_NUMBER > 0x10100000L
    const
#endif
    ASN1_TIME *asn1time, ngx_log_t *log)
{
    BIO     *bio;
    char    *value;
    size_t   len;
    time_t   time;

    /*
     * OpenSSL doesn't provide a way to convert ASN1_TIME
     * into time_t.  To do this, we use ASN1_TIME_print(),
     * which uses the "MMM DD HH:MM:SS YYYY [GMT]" format (e.g.,
     * "Feb  3 00:55:52 2015 GMT"), and parse the result.
     */

    bio = BIO_new(BIO_s_mem());
    if (bio == NULL) {
        ngx_ssl_error(NGX_LOG_ALERT, log, 0, "BIO_new() failed");
        return NGX_ERROR;
    }

    /* fake weekday prepended to match C asctime() format */

    BIO_write(bio, "Tue ", sizeof("Tue ") - 1);
    ASN1_TIME_print(bio, asn1time);
    len = BIO_get_mem_data(bio, &value);

    time = ngx_parse_http_time((u_char *) value, len);

    BIO_free(bio);

    return time;
}

#if (NGX_HTTP_PROXY_MULTICERT || NGX_STREAM_PROXY_MULTICERT)

char *
ngx_ssl_certificate_slot(ngx_conf_t *cf, ngx_command_t *cmd, void *conf)
{
    char  *p = conf;

    ngx_str_t     *value, *s;
    ngx_array_t  **a;
#if (NGX_HAVE_NTLS)
    u_char        *data;
#endif

    a = (ngx_array_t **) (p + cmd->offset);

    if (*a == NGX_CONF_UNSET_PTR) {

        *a = ngx_array_create(cf->pool, 4, sizeof(ngx_str_t));
        if (*a == NULL) {
            return NGX_CONF_ERROR;
        }
    }

    s = ngx_array_push(*a);
    if (s == NULL) {
        return NGX_CONF_ERROR;
    }

    value = cf->args->elts;

    if (cf->args->nelts == 2) {
        *s = value[1];
        return NGX_CONF_OK;
    }

#if (NGX_HAVE_NTLS)

    /* prefix certificate paths with 'sign:' and 'enc:', null-terminate */

    s->len = sizeof("sign:") - 1 + value[1].len;

    s->data = ngx_pcalloc(cf->pool, s->len + 1);
    if (s->data == NULL) {
        return NGX_CONF_ERROR;
    }

    data = ngx_cpymem(s->data, "sign:", sizeof("sign:") - 1);
    ngx_memcpy(data, value[1].data, value[1].len);

    s = ngx_array_push(*a);
    if (s == NULL) {
        return NGX_CONF_ERROR;
    }

    s->len = sizeof("enc:") - 1 + value[2].len;

    s->data = ngx_pcalloc(cf->pool, s->len + 1);
    if (s->data == NULL) {
        return NGX_CONF_ERROR;
    }

    data = ngx_cpymem(s->data, "enc:", sizeof("enc:") - 1);
    ngx_memcpy(data, value[2].data, value[2].len);

    return NGX_CONF_OK;

#else

    ngx_conf_log_error(NGX_LOG_EMERG, cf, 0,
                       "NTLS support is not enabled, dual certs not supported");

    return NGX_CONF_ERROR;

#endif
}

#endif


static void *
ngx_openssl_create_conf(ngx_cycle_t *cycle)
{
    ngx_openssl_conf_t  *oscf;

    oscf = ngx_pcalloc(cycle->pool, sizeof(ngx_openssl_conf_t));
    if (oscf == NULL) {
        return NULL;
    }

    /*
     * set by ngx_pcalloc():
     *
     *     oscf->engine = 0;
     */

    return oscf;
}


static char *
ngx_openssl_engine(ngx_conf_t *cf, ngx_command_t *cmd, void *conf)
{
#ifndef OPENSSL_NO_ENGINE

    ngx_openssl_conf_t *oscf = conf;

    ENGINE     *engine;
    ngx_str_t  *value;

    if (oscf->engine) {
        return "is duplicate";
    }

    oscf->engine = 1;

    value = cf->args->elts;

    engine = ENGINE_by_id((char *) value[1].data);

    if (engine == NULL) {
        ngx_ssl_error(NGX_LOG_EMERG, cf->log, 0,
                      "ENGINE_by_id(\"%V\") failed", &value[1]);
        return NGX_CONF_ERROR;
    }

    if (ENGINE_set_default(engine, ENGINE_METHOD_ALL) == 0) {
        ngx_ssl_error(NGX_LOG_EMERG, cf->log, 0,
                      "ENGINE_set_default(\"%V\", ENGINE_METHOD_ALL) failed",
                      &value[1]);

        ENGINE_free(engine);

        return NGX_CONF_ERROR;
    }

    ENGINE_free(engine);

    return NGX_CONF_OK;

#else

    return "is not supported";

#endif
}


static void
ngx_openssl_exit(ngx_cycle_t *cycle)
{
#if OPENSSL_VERSION_NUMBER < 0x10100003L

    EVP_cleanup();
#ifndef OPENSSL_NO_ENGINE
    ENGINE_cleanup();
#endif

#endif
}<|MERGE_RESOLUTION|>--- conflicted
+++ resolved
@@ -27,19 +27,10 @@
 } ngx_openssl_conf_t;
 
 
-<<<<<<< HEAD
 #if (NGX_HAVE_NTLS)
 static ngx_uint_t ngx_ssl_ntls_type(ngx_str_t *s);
 #endif
-static X509 *ngx_ssl_load_certificate(ngx_pool_t *pool, char **err,
-    ngx_str_t *cert, STACK_OF(X509) **chain);
-static EVP_PKEY *ngx_ssl_load_certificate_key(ngx_pool_t *pool, char **err,
-    ngx_str_t *key, ngx_array_t *passwords);
-static int ngx_ssl_password_callback(char *buf, int size, int rwflag,
-    void *userdata);
-=======
 static ngx_inline ngx_int_t ngx_ssl_cert_already_in_hash(void);
->>>>>>> 6d234120
 static int ngx_ssl_verify_callback(int ok, X509_STORE_CTX *x509_store);
 static void ngx_ssl_info_callback(const ngx_ssl_conn_t *ssl_conn, int where,
     int ret);
@@ -481,7 +472,8 @@
         return NGX_ERROR;
     }
 
-<<<<<<< HEAD
+    x509 = sk_X509_shift(chain);
+
 #if (NGX_HAVE_NTLS)
     type = ngx_ssl_ntls_type(cert);
 
@@ -510,9 +502,6 @@
     } else
 
 #endif
-=======
-    x509 = sk_X509_shift(chain);
->>>>>>> 6d234120
 
     if (SSL_CTX_use_certificate(ssl->ctx, x509) == 0) {
         ngx_ssl_error(NGX_LOG_EMERG, ssl->log, 0,
@@ -700,7 +689,8 @@
         return NGX_ERROR;
     }
 
-<<<<<<< HEAD
+    x509 = sk_X509_shift(chain);
+
 #if (NGX_HAVE_NTLS)
     type = ngx_ssl_ntls_type(cert);
 
@@ -729,9 +719,6 @@
     } else
 
 #endif
-=======
-    x509 = sk_X509_shift(chain);
->>>>>>> 6d234120
 
     if (SSL_use_certificate(c->ssl->connection, x509) == 0) {
         ngx_ssl_error(NGX_LOG_ERR, c->log, 0,
@@ -810,260 +797,6 @@
 }
 
 
-<<<<<<< HEAD
-static X509 *
-ngx_ssl_load_certificate(ngx_pool_t *pool, char **err, ngx_str_t *cert,
-    STACK_OF(X509) **chain)
-{
-    BIO     *bio;
-    X509    *x509, *temp;
-    u_long   n;
-
-#if (NGX_HAVE_NTLS)
-    ngx_str_t  tcert;
-
-    tcert = *cert;
-    ngx_ssl_ntls_prefix_strip(&tcert);
-    cert = &tcert;
-#endif
-
-    if (ngx_strncmp(cert->data, "data:", sizeof("data:") - 1) == 0) {
-
-        bio = BIO_new_mem_buf(cert->data + sizeof("data:") - 1,
-                              cert->len - (sizeof("data:") - 1));
-        if (bio == NULL) {
-            *err = "BIO_new_mem_buf() failed";
-            return NULL;
-        }
-
-    } else {
-
-        if (ngx_get_full_name(pool, (ngx_str_t *) &ngx_cycle->conf_prefix, cert)
-            != NGX_OK)
-        {
-            *err = NULL;
-            return NULL;
-        }
-
-        bio = BIO_new_file((char *) cert->data, "r");
-        if (bio == NULL) {
-            *err = "BIO_new_file() failed";
-            return NULL;
-        }
-    }
-
-    /* certificate itself */
-
-    x509 = PEM_read_bio_X509_AUX(bio, NULL, NULL, NULL);
-    if (x509 == NULL) {
-        *err = "PEM_read_bio_X509_AUX() failed";
-        BIO_free(bio);
-        return NULL;
-    }
-
-    /* rest of the chain */
-
-    *chain = sk_X509_new_null();
-    if (*chain == NULL) {
-        *err = "sk_X509_new_null() failed";
-        BIO_free(bio);
-        X509_free(x509);
-        return NULL;
-    }
-
-    for ( ;; ) {
-
-        temp = PEM_read_bio_X509(bio, NULL, NULL, NULL);
-        if (temp == NULL) {
-            n = ERR_peek_last_error();
-
-            if (ERR_GET_LIB(n) == ERR_LIB_PEM
-                && ERR_GET_REASON(n) == PEM_R_NO_START_LINE)
-            {
-                /* end of file */
-                ERR_clear_error();
-                break;
-            }
-
-            /* some real error */
-
-            *err = "PEM_read_bio_X509() failed";
-            BIO_free(bio);
-            X509_free(x509);
-            sk_X509_pop_free(*chain, X509_free);
-            return NULL;
-        }
-
-        if (sk_X509_push(*chain, temp) == 0) {
-            *err = "sk_X509_push() failed";
-            BIO_free(bio);
-            X509_free(x509);
-            sk_X509_pop_free(*chain, X509_free);
-            return NULL;
-        }
-    }
-
-    BIO_free(bio);
-
-    return x509;
-}
-
-
-static EVP_PKEY *
-ngx_ssl_load_certificate_key(ngx_pool_t *pool, char **err,
-    ngx_str_t *key, ngx_array_t *passwords)
-{
-    BIO              *bio;
-    EVP_PKEY         *pkey;
-    ngx_str_t        *pwd;
-    ngx_uint_t        tries;
-    pem_password_cb  *cb;
-
-#if (NGX_HAVE_NTLS)
-    ngx_str_t  tkey;
-
-    tkey = *key;
-    ngx_ssl_ntls_prefix_strip(&tkey);
-    key = &tkey;
-#endif
-
-    if (ngx_strncmp(key->data, "engine:", sizeof("engine:") - 1) == 0) {
-
-#ifndef OPENSSL_NO_ENGINE
-
-        u_char  *p, *last;
-        ENGINE  *engine;
-
-        p = key->data + sizeof("engine:") - 1;
-        last = (u_char *) ngx_strchr(p, ':');
-
-        if (last == NULL) {
-            *err = "invalid syntax";
-            return NULL;
-        }
-
-        *last = '\0';
-
-        engine = ENGINE_by_id((char *) p);
-
-        *last++ = ':';
-
-        if (engine == NULL) {
-            *err = "ENGINE_by_id() failed";
-            return NULL;
-        }
-
-        pkey = ENGINE_load_private_key(engine, (char *) last, 0, 0);
-
-        if (pkey == NULL) {
-            *err = "ENGINE_load_private_key() failed";
-            ENGINE_free(engine);
-            return NULL;
-        }
-
-        ENGINE_free(engine);
-
-        return pkey;
-
-#else
-
-        *err = "loading \"engine:...\" certificate keys is not supported";
-        return NULL;
-
-#endif
-    }
-
-    if (ngx_strncmp(key->data, "data:", sizeof("data:") - 1) == 0) {
-
-        bio = BIO_new_mem_buf(key->data + sizeof("data:") - 1,
-                              key->len - (sizeof("data:") - 1));
-        if (bio == NULL) {
-            *err = "BIO_new_mem_buf() failed";
-            return NULL;
-        }
-
-    } else {
-
-        if (ngx_get_full_name(pool, (ngx_str_t *) &ngx_cycle->conf_prefix, key)
-            != NGX_OK)
-        {
-            *err = NULL;
-            return NULL;
-        }
-
-        bio = BIO_new_file((char *) key->data, "r");
-        if (bio == NULL) {
-            *err = "BIO_new_file() failed";
-            return NULL;
-        }
-    }
-
-    if (passwords) {
-        tries = passwords->nelts;
-        pwd = passwords->elts;
-        cb = ngx_ssl_password_callback;
-
-    } else {
-        tries = 1;
-        pwd = NULL;
-        cb = NULL;
-    }
-
-    for ( ;; ) {
-
-        pkey = PEM_read_bio_PrivateKey(bio, NULL, cb, pwd);
-        if (pkey != NULL) {
-            break;
-        }
-
-        if (tries-- > 1) {
-            ERR_clear_error();
-            (void) BIO_reset(bio);
-            pwd++;
-            continue;
-        }
-
-        *err = "PEM_read_bio_PrivateKey() failed";
-        BIO_free(bio);
-        return NULL;
-    }
-
-    BIO_free(bio);
-
-    return pkey;
-}
-
-
-static int
-ngx_ssl_password_callback(char *buf, int size, int rwflag, void *userdata)
-{
-    ngx_str_t *pwd = userdata;
-
-    if (rwflag) {
-        ngx_log_error(NGX_LOG_ALERT, ngx_cycle->log, 0,
-                      "ngx_ssl_password_callback() is called for encryption");
-        return 0;
-    }
-
-    if (pwd == NULL) {
-        return 0;
-    }
-
-    if (pwd->len > (size_t) size) {
-        ngx_log_error(NGX_LOG_ERR, ngx_cycle->log, 0,
-                      "password is truncated to %d bytes", size);
-    } else {
-        size = pwd->len;
-    }
-
-    ngx_memcpy(buf, pwd->data, size);
-
-    return size;
-}
-
-
-=======
->>>>>>> 6d234120
 ngx_int_t
 ngx_ssl_ciphers(ngx_conf_t *cf, ngx_ssl_t *ssl, ngx_str_t *ciphers,
     ngx_uint_t prefer_server_ciphers)
