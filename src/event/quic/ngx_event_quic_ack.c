
/*
 * Copyright (C) 2023 Web Server LLC
 * Copyright (C) Nginx, Inc.
 */


#include <ngx_config.h>
#include <ngx_core.h>
#include <ngx_event.h>
#include <ngx_event_quic_connection.h>


#define NGX_QUIC_MAX_ACK_GAP                 2

/* RFC 9002, 6.1.1. Packet Threshold: kPacketThreshold */
#define NGX_QUIC_PKT_THR                     3 /* packets */
/* RFC 9002, 6.1.2. Time Threshold: kGranularity */
#define NGX_QUIC_TIME_GRANULARITY            1 /* ms */

/* RFC 9002, 7.6.1. Duration: kPersistentCongestionThreshold */
#define NGX_QUIC_PERSISTENT_CONGESTION_THR   3


/* send time of ACK'ed packets */
typedef struct {
    ngx_msec_t                               max_pn;
    ngx_msec_t                               oldest;
    ngx_msec_t                               newest;
} ngx_quic_ack_stat_t;


static ngx_inline ngx_msec_t ngx_quic_lost_threshold(ngx_quic_connection_t *qc);
static void ngx_quic_rtt_sample(ngx_connection_t *c, ngx_quic_ack_frame_t *ack,
    enum ssl_encryption_level_t level, ngx_msec_t send_time);
static ngx_int_t ngx_quic_handle_ack_frame_range(ngx_connection_t *c,
    ngx_quic_send_ctx_t *ctx, uint64_t min, uint64_t max,
    ngx_quic_ack_stat_t *st);
static void ngx_quic_drop_ack_ranges(ngx_connection_t *c,
    ngx_quic_send_ctx_t *ctx, uint64_t pn);
static ngx_int_t ngx_quic_detect_lost(ngx_connection_t *c,
    ngx_quic_ack_stat_t *st);
static ngx_msec_t ngx_quic_pcg_duration(ngx_connection_t *c);
static void ngx_quic_persistent_congestion(ngx_connection_t *c);
static void ngx_quic_congestion_lost(ngx_connection_t *c,
    ngx_quic_frame_t *frame);
static ngx_int_t ngx_quic_ping_peer(ngx_connection_t *c,
    ngx_quic_send_ctx_t *ctx);
static void ngx_quic_lost_handler(ngx_event_t *ev);


/* RFC 9002, 6.1.2. Time Threshold: kTimeThreshold, kGranularity */
static ngx_inline ngx_msec_t
ngx_quic_lost_threshold(ngx_quic_connection_t *qc)
{
    ngx_msec_t  thr;

    thr = ngx_max(qc->latest_rtt, qc->avg_rtt);
    thr += thr >> 3;

    return ngx_max(thr, NGX_QUIC_TIME_GRANULARITY);
}


ngx_int_t
ngx_quic_handle_ack_frame(ngx_connection_t *c, ngx_quic_header_t *pkt,
    ngx_quic_frame_t *f)
{
    ssize_t                 n;
    u_char                 *pos, *end;
    uint64_t                min, max, gap, range;
    ngx_uint_t              i;
    ngx_quic_ack_stat_t     send_time;
    ngx_quic_send_ctx_t    *ctx;
    ngx_quic_ack_frame_t   *ack;
    ngx_quic_connection_t  *qc;

    qc = ngx_quic_get_connection(c);

    ctx = ngx_quic_get_send_ctx(qc, pkt->level);

    ngx_log_debug1(NGX_LOG_DEBUG_EVENT, c->log, 0,
                   "quic ngx_quic_handle_ack_frame level:%d", pkt->level);

    ack = &f->u.ack;

    /*
     * RFC 9000, 19.3.1.  ACK Ranges
     *
     *  If any computed packet number is negative, an endpoint MUST
     *  generate a connection error of type FRAME_ENCODING_ERROR.
     */

    if (ack->first_range > ack->largest) {
        qc->error = NGX_QUIC_ERR_FRAME_ENCODING_ERROR;
        ngx_log_error(NGX_LOG_INFO, c->log, 0,
                      "quic invalid first range in ack frame");
        return NGX_ERROR;
    }

    min = ack->largest - ack->first_range;
    max = ack->largest;

    send_time.oldest = NGX_TIMER_INFINITE;
    send_time.newest = NGX_TIMER_INFINITE;

    if (ngx_quic_handle_ack_frame_range(c, ctx, min, max, &send_time)
        != NGX_OK)
    {
        return NGX_ERROR;
    }

    /* RFC 9000, 13.2.4.  Limiting Ranges by Tracking ACK Frames */
    if (ctx->largest_ack < max || ctx->largest_ack == NGX_QUIC_UNSET_PN) {
        ctx->largest_ack = max;
        ngx_log_debug1(NGX_LOG_DEBUG_EVENT, c->log, 0,
                       "quic updated largest received ack:%uL", max);

        /*
         * RFC 9002, 5.1.  Generating RTT Samples
         *
         *  An endpoint generates an RTT sample on receiving an
         *  ACK frame that meets the following two conditions:
         *
         *  - the largest acknowledged packet number is newly acknowledged
         *  - at least one of the newly acknowledged packets was ack-eliciting.
         */

        if (send_time.max_pn != NGX_TIMER_INFINITE) {
            ngx_quic_rtt_sample(c, ack, pkt->level, send_time.max_pn);
        }
    }

    if (f->data) {
        pos = f->data->buf->pos;
        end = f->data->buf->last;

    } else {
        pos = NULL;
        end = NULL;
    }

    for (i = 0; i < ack->range_count; i++) {

        n = ngx_quic_parse_ack_range(pkt->log, pos, end, &gap, &range);
        if (n == NGX_ERROR) {
            return NGX_ERROR;
        }
        pos += n;

        if (gap + 2 > min) {
            qc->error = NGX_QUIC_ERR_FRAME_ENCODING_ERROR;
            ngx_log_error(NGX_LOG_INFO, c->log, 0,
                          "quic invalid range:%ui in ack frame", i);
            return NGX_ERROR;
        }

        max = min - gap - 2;

        if (range > max) {
            qc->error = NGX_QUIC_ERR_FRAME_ENCODING_ERROR;
            ngx_log_error(NGX_LOG_INFO, c->log, 0,
                          "quic invalid range:%ui in ack frame", i);
            return NGX_ERROR;
        }

        min = max - range;

        if (ngx_quic_handle_ack_frame_range(c, ctx, min, max, &send_time)
            != NGX_OK)
        {
            return NGX_ERROR;
        }
    }

    return ngx_quic_detect_lost(c, &send_time);
}


static void
ngx_quic_rtt_sample(ngx_connection_t *c, ngx_quic_ack_frame_t *ack,
    enum ssl_encryption_level_t level, ngx_msec_t send_time)
{
    ngx_msec_t              latest_rtt, ack_delay, adjusted_rtt, rttvar_sample;
    ngx_quic_connection_t  *qc;

    qc = ngx_quic_get_connection(c);

    latest_rtt = ngx_current_msec - send_time;
    qc->latest_rtt = latest_rtt;

    if (qc->min_rtt == NGX_TIMER_INFINITE) {
        qc->min_rtt = latest_rtt;
        qc->avg_rtt = latest_rtt;
        qc->rttvar = latest_rtt / 2;
        qc->first_rtt = ngx_current_msec;

    } else {
        qc->min_rtt = ngx_min(qc->min_rtt, latest_rtt);

        ack_delay = (ack->delay << qc->peer_tp.ack_delay_exponent) / 1000;

        if (c->ssl->handshaked) {
            ack_delay = ngx_min(ack_delay, qc->peer_tp.max_ack_delay);
        }

        adjusted_rtt = latest_rtt;

        if (qc->min_rtt + ack_delay < latest_rtt) {
            adjusted_rtt -= ack_delay;
        }

        rttvar_sample = ngx_abs((ngx_msec_int_t) (qc->avg_rtt - adjusted_rtt));
        qc->rttvar += (rttvar_sample >> 2) - (qc->rttvar >> 2);
        qc->avg_rtt += (adjusted_rtt >> 3) - (qc->avg_rtt >> 3);
    }

    ngx_log_debug4(NGX_LOG_DEBUG_EVENT, c->log, 0,
                   "quic rtt sample latest:%M min:%M avg:%M var:%M",
                   latest_rtt, qc->min_rtt, qc->avg_rtt, qc->rttvar);
}


static ngx_int_t
ngx_quic_handle_ack_frame_range(ngx_connection_t *c, ngx_quic_send_ctx_t *ctx,
    uint64_t min, uint64_t max, ngx_quic_ack_stat_t *st)
{
    ngx_uint_t              found;
    ngx_queue_t            *q;
    ngx_quic_frame_t       *f;
    ngx_quic_connection_t  *qc;

    qc = ngx_quic_get_connection(c);

    if (ctx->level == ssl_encryption_application) {
        if (ngx_quic_handle_path_mtu(c, qc->path, min, max) != NGX_OK) {
            return NGX_ERROR;
        }
    }

    st->max_pn = NGX_TIMER_INFINITE;
    found = 0;

    q = ngx_queue_head(&ctx->sent);

    while (q != ngx_queue_sentinel(&ctx->sent)) {

        f = ngx_queue_data(q, ngx_quic_frame_t, queue);
        q = ngx_queue_next(q);

        if (f->pnum > max) {
            break;
        }

        if (f->pnum >= min) {
            ngx_quic_congestion_ack(c, f);

            switch (f->type) {
            case NGX_QUIC_FT_ACK:
            case NGX_QUIC_FT_ACK_ECN:
                ngx_quic_drop_ack_ranges(c, ctx, f->u.ack.largest);
                break;

            case NGX_QUIC_FT_STREAM:
            case NGX_QUIC_FT_RESET_STREAM:
                ngx_quic_handle_stream_ack(c, f);
                break;
            }

            if (f->pnum == max) {
                st->max_pn = f->send_time;
            }

            /* save earliest and latest send times of frames ack'ed */
            if (st->oldest == NGX_TIMER_INFINITE || f->send_time < st->oldest) {
                st->oldest = f->send_time;
            }

            if (st->newest == NGX_TIMER_INFINITE || f->send_time > st->newest) {
                st->newest = f->send_time;
            }

            ngx_queue_remove(&f->queue);
            ngx_quic_free_frame(c, f);
            found = 1;
        }
    }

    if (!found) {

        if (max < ctx->pnum) {
            /* duplicate ACK or ACK for non-ack-eliciting frame */
            return NGX_OK;
        }

        ngx_log_error(NGX_LOG_INFO, c->log, 0,
                      "quic ACK for the packet not sent");

        qc->error = NGX_QUIC_ERR_PROTOCOL_VIOLATION;
        qc->error_ftype = NGX_QUIC_FT_ACK;
        qc->error_reason = "unknown packet number";

        return NGX_ERROR;
    }

    if (!qc->push.timer_set) {
        ngx_post_event(&qc->push, &ngx_posted_events);
    }

    if (qc->client && ctx->level == ssl_encryption_initial) {
        /*
         * RFC 9002   6.2.1. Computing PTO
         *
         * the PTO backoff is not reset at a client that is not yet certain
         * that the server has finished validating the client's address. That
         * is, a client does not reset the PTO backoff factor on receiving
         * acknowledgments in Initial packets.
         */
        return NGX_OK;
    }

    qc->pto_count = 0;

    return NGX_OK;
}


void
ngx_quic_congestion_ack(ngx_connection_t *c, ngx_quic_frame_t *f)
{
    ngx_uint_t              blocked;
    ngx_msec_t              timer;
    ngx_quic_congestion_t  *cg;
    ngx_quic_connection_t  *qc;

    if (f->plen == 0) {
        return;
    }

    qc = ngx_quic_get_connection(c);
    cg = &qc->congestion;

    if (f->pnum < qc->rst_pnum) {
        return;
    }

    blocked = (cg->in_flight >= cg->window) ? 1 : 0;

    cg->in_flight -= f->plen;

    timer = f->send_time - cg->recovery_start;

    if ((ngx_msec_int_t) timer <= 0) {
        ngx_log_debug3(NGX_LOG_DEBUG_EVENT, c->log, 0,
                       "quic congestion ack recovery win:%uz ss:%z if:%uz",
                       cg->window, cg->ssthresh, cg->in_flight);

        goto done;
    }

    if (cg->window < cg->ssthresh) {
        cg->window += f->plen;

        ngx_log_debug3(NGX_LOG_DEBUG_EVENT, c->log, 0,
                       "quic congestion slow start win:%uz ss:%z if:%uz",
                       cg->window, cg->ssthresh, cg->in_flight);

    } else {
        cg->window += qc->tp.max_udp_payload_size * f->plen / cg->window;

        ngx_log_debug3(NGX_LOG_DEBUG_EVENT, c->log, 0,
                       "quic congestion avoidance win:%uz ss:%z if:%uz",
                       cg->window, cg->ssthresh, cg->in_flight);
    }

    /* prevent recovery_start from wrapping */

    timer = cg->recovery_start - ngx_current_msec + qc->tp.max_idle_timeout * 2;

    if ((ngx_msec_int_t) timer < 0) {
        cg->recovery_start = ngx_current_msec - qc->tp.max_idle_timeout * 2;
    }

done:

    if (blocked && cg->in_flight < cg->window) {
        ngx_post_event(&qc->push, &ngx_posted_events);
    }
}


void
ngx_quic_congestion_reset(ngx_quic_connection_t *qc)
{
    ngx_memzero(&qc->congestion, sizeof(ngx_quic_congestion_t));

    qc->congestion.window = ngx_min(10 * qc->tp.max_udp_payload_size,
                                    ngx_max(2 * qc->tp.max_udp_payload_size,
                                            14720));
    qc->congestion.ssthresh = (size_t) -1;
    qc->congestion.recovery_start = ngx_current_msec;
}


static void
ngx_quic_drop_ack_ranges(ngx_connection_t *c, ngx_quic_send_ctx_t *ctx,
    uint64_t pn)
{
    uint64_t               base;
    ngx_uint_t             i, smallest, largest;
    ngx_quic_ack_range_t  *r;

    ngx_log_debug4(NGX_LOG_DEBUG_EVENT, c->log, 0,
                   "quic ngx_quic_drop_ack_ranges pn:%uL largest:%uL"
                   " fr:%uL nranges:%ui", pn, ctx->largest_range,
                   ctx->first_range, ctx->nranges);

    base = ctx->largest_range;

    if (base == NGX_QUIC_UNSET_PN) {
        return;
    }

    if (ctx->pending_ack != NGX_QUIC_UNSET_PN && pn >= ctx->pending_ack) {
        ctx->pending_ack = NGX_QUIC_UNSET_PN;
    }

    largest = base;
    smallest = largest - ctx->first_range;

    if (pn >= largest) {
        ctx->largest_range = NGX_QUIC_UNSET_PN;
        ctx->first_range = 0;
        ctx->nranges = 0;
        return;
    }

    if (pn >= smallest) {
        ctx->first_range = largest - pn - 1;
        ctx->nranges = 0;
        return;
    }

    for (i = 0; i < ctx->nranges; i++) {
        r = &ctx->ranges[i];

        largest = smallest - r->gap - 2;
        smallest = largest - r->range;

        if (pn >= largest) {
            ctx->nranges = i;
            return;
        }
        if (pn >= smallest) {
            r->range = largest - pn - 1;
            ctx->nranges = i + 1;
            return;
        }
    }
}


static ngx_int_t
ngx_quic_detect_lost(ngx_connection_t *c, ngx_quic_ack_stat_t *st)
{
    ngx_uint_t              i, nlost;
    ngx_msec_t              now, wait, thr, oldest, newest;
    ngx_queue_t            *q;
    ngx_quic_frame_t       *start;
    ngx_quic_send_ctx_t    *ctx;
    ngx_quic_connection_t  *qc;

    qc = ngx_quic_get_connection(c);
    now = ngx_current_msec;
    thr = ngx_quic_lost_threshold(qc);

    /* send time of lost packets across all send contexts */
    oldest = NGX_TIMER_INFINITE;
    newest = NGX_TIMER_INFINITE;

    nlost = 0;

    for (i = 0; i < NGX_QUIC_SEND_CTX_LAST; i++) {

        ctx = &qc->send_ctx[i];

        if (ctx->largest_ack == NGX_QUIC_UNSET_PN) {
            continue;
        }

        while (!ngx_queue_empty(&ctx->sent)) {

            q = ngx_queue_head(&ctx->sent);
            start = ngx_queue_data(q, ngx_quic_frame_t, queue);

            if (start->pnum > ctx->largest_ack) {
                break;
            }

            wait = start->send_time + thr - now;

            ngx_log_debug4(NGX_LOG_DEBUG_EVENT, c->log, 0,
                           "quic detect_lost pnum:%uL thr:%M wait:%i level:%d",
                           start->pnum, thr, (ngx_int_t) wait, start->level);

            if ((ngx_msec_int_t) wait > 0
                && ctx->largest_ack - start->pnum < NGX_QUIC_PKT_THR)
            {
                break;
            }

            if (start->send_time > qc->first_rtt) {

                if (oldest == NGX_TIMER_INFINITE || start->send_time < oldest) {
                    oldest = start->send_time;
                }

                if (newest == NGX_TIMER_INFINITE || start->send_time > newest) {
                    newest = start->send_time;
                }

                nlost++;
            }

            ngx_quic_resend_frames(c, ctx);
        }
    }


    /* RFC 9002, 7.6.2.  Establishing Persistent Congestion */

    /*
     * Once acknowledged, packets are no longer tracked. Thus no send time
     * information is available for such packets. This limits persistent
     * congestion algorithm to packets mentioned within ACK ranges of the
     * latest ACK frame.
     */

    if (st && nlost >= 2 && (st->newest < oldest || st->oldest > newest)) {

        if (newest - oldest > ngx_quic_pcg_duration(c)) {
            ngx_quic_persistent_congestion(c);
        }
    }

    ngx_quic_set_lost_timer(c);

    return NGX_OK;
}


static ngx_msec_t
ngx_quic_pcg_duration(ngx_connection_t *c)
{
    ngx_msec_t              duration;
    ngx_quic_connection_t  *qc;

    qc = ngx_quic_get_connection(c);

    duration = qc->avg_rtt;
    duration += ngx_max(4 * qc->rttvar, NGX_QUIC_TIME_GRANULARITY);
    duration += qc->peer_tp.max_ack_delay;
    duration *= NGX_QUIC_PERSISTENT_CONGESTION_THR;

    return duration;
}


static void
ngx_quic_persistent_congestion(ngx_connection_t *c)
{
    ngx_quic_congestion_t  *cg;
    ngx_quic_connection_t  *qc;

    qc = ngx_quic_get_connection(c);
    cg = &qc->congestion;

    cg->recovery_start = ngx_current_msec;
    cg->window = qc->tp.max_udp_payload_size * 2;

    ngx_log_debug1(NGX_LOG_DEBUG_EVENT, c->log, 0,
                   "quic persistent congestion win:%uz", cg->window);
}


void
ngx_quic_resend_frames(ngx_connection_t *c, ngx_quic_send_ctx_t *ctx)
{
    uint64_t                pnum;
    ngx_queue_t            *q;
    ngx_quic_frame_t       *f, *start;
    ngx_quic_stream_t      *qs;
    ngx_quic_connection_t  *qc;

    qc = ngx_quic_get_connection(c);
    q = ngx_queue_head(&ctx->sent);
    start = ngx_queue_data(q, ngx_quic_frame_t, queue);
    pnum = start->pnum;

    ngx_log_debug1(NGX_LOG_DEBUG_EVENT, c->log, 0,
                   "quic resend packet pnum:%uL", start->pnum);

    ngx_quic_congestion_lost(c, start);

    do {
        f = ngx_queue_data(q, ngx_quic_frame_t, queue);

        if (f->pnum != pnum) {
            break;
        }

        q = ngx_queue_next(q);

        ngx_queue_remove(&f->queue);

        switch (f->type) {
        case NGX_QUIC_FT_ACK:
        case NGX_QUIC_FT_ACK_ECN:
            if (ctx->level == ssl_encryption_application) {
                /* force generation of most recent acknowledgment */
                ctx->send_ack = NGX_QUIC_MAX_ACK_GAP;
            }

            ngx_quic_free_frame(c, f);
            break;

        case NGX_QUIC_FT_PING:
        case NGX_QUIC_FT_PATH_CHALLENGE:
        case NGX_QUIC_FT_PATH_RESPONSE:
        case NGX_QUIC_FT_CONNECTION_CLOSE:
            ngx_quic_free_frame(c, f);
            break;

        case NGX_QUIC_FT_MAX_DATA:
            f->u.max_data.max_data = qc->streams.recv_max_data;
            ngx_quic_queue_frame(qc, f);
            break;

        case NGX_QUIC_FT_MAX_STREAMS:
        case NGX_QUIC_FT_MAX_STREAMS2:
            f->u.max_streams.limit = f->u.max_streams.bidi
                                     ? qc->streams.client.bidi.max
                                     : qc->streams.client.uni.max;
            ngx_quic_queue_frame(qc, f);
            break;

        case NGX_QUIC_FT_MAX_STREAM_DATA:
            qs = ngx_quic_find_stream(&qc->streams.tree,
                                      f->u.max_stream_data.id);
            if (qs == NULL) {
                ngx_quic_free_frame(c, f);
                break;
            }

            f->u.max_stream_data.limit = qs->recv_max_data;
            ngx_quic_queue_frame(qc, f);
            break;

        case NGX_QUIC_FT_STREAM:
            qs = ngx_quic_find_stream(&qc->streams.tree, f->u.stream.stream_id);

            if (qs) {
                if (qs->send_state == NGX_QUIC_STREAM_SEND_RESET_SENT
                    || qs->send_state == NGX_QUIC_STREAM_SEND_RESET_RECVD)
                {
                    ngx_quic_free_frame(c, f);
                    break;
                }
            }

            /* fall through */

        default:
            ngx_queue_insert_tail(&ctx->frames, &f->queue);
        }

    } while (q != ngx_queue_sentinel(&ctx->sent));

    if (qc->closing) {
        return;
    }

    ngx_post_event(&qc->push, &ngx_posted_events);
}


static void
ngx_quic_congestion_lost(ngx_connection_t *c, ngx_quic_frame_t *f)
{
    ngx_uint_t              blocked;
    ngx_msec_t              timer;
    ngx_quic_congestion_t  *cg;
    ngx_quic_connection_t  *qc;

    if (f->plen == 0) {
        return;
    }

    qc = ngx_quic_get_connection(c);
    cg = &qc->congestion;

    if (f->pnum < qc->rst_pnum) {
        return;
    }

    blocked = (cg->in_flight >= cg->window) ? 1 : 0;

    cg->in_flight -= f->plen;
    f->plen = 0;

    timer = f->send_time - cg->recovery_start;

    if ((ngx_msec_int_t) timer <= 0) {
        ngx_log_debug3(NGX_LOG_DEBUG_EVENT, c->log, 0,
                       "quic congestion lost recovery win:%uz ss:%z if:%uz",
                       cg->window, cg->ssthresh, cg->in_flight);

        goto done;
    }

    cg->recovery_start = ngx_current_msec;
    cg->window /= 2;

    if (cg->window < qc->tp.max_udp_payload_size * 2) {
        cg->window = qc->tp.max_udp_payload_size * 2;
    }

    cg->ssthresh = cg->window;

    ngx_log_debug3(NGX_LOG_DEBUG_EVENT, c->log, 0,
                   "quic congestion lost win:%uz ss:%z if:%uz",
                   cg->window, cg->ssthresh, cg->in_flight);

done:

    if (blocked && cg->in_flight < cg->window) {
        ngx_post_event(&qc->push, &ngx_posted_events);
    }
}


void
ngx_quic_set_lost_timer(ngx_connection_t *c)
{
    ngx_uint_t              i;
    ngx_msec_t              now;
    ngx_queue_t            *q;
    ngx_msec_int_t          lost, pto, w;
    ngx_quic_frame_t       *f;
    ngx_quic_send_ctx_t    *ctx;
    ngx_quic_connection_t  *qc;

    qc = ngx_quic_get_connection(c);
    now = ngx_current_msec;

    lost = -1;
    pto = -1;

    for (i = 0; i < NGX_QUIC_SEND_CTX_LAST; i++) {
        ctx = &qc->send_ctx[i];

        if (ngx_queue_empty(&ctx->sent)) {
            continue;
        }

        if (ctx->largest_ack != NGX_QUIC_UNSET_PN) {
            q = ngx_queue_head(&ctx->sent);
            f = ngx_queue_data(q, ngx_quic_frame_t, queue);
            w = (ngx_msec_int_t)
                            (f->send_time + ngx_quic_lost_threshold(qc) - now);

            if (f->pnum <= ctx->largest_ack) {
                if (w < 0 || ctx->largest_ack - f->pnum >= NGX_QUIC_PKT_THR) {
                    w = 0;
                }

                if (lost == -1 || w < lost) {
                    lost = w;
                }
            }
        }

        q = ngx_queue_last(&ctx->sent);
        f = ngx_queue_data(q, ngx_quic_frame_t, queue);
        w = (ngx_msec_int_t)
                (f->send_time + (ngx_quic_pto(c, ctx) << qc->pto_count) - now);

        if (w < 0) {
            w = 0;
        }

        if (pto == -1 || w < pto) {
            pto = w;
        }
    }

    if (qc->pto.timer_set) {
        ngx_del_timer(&qc->pto);
    }

    if (lost != -1) {
        ngx_log_debug1(NGX_LOG_DEBUG_EVENT, c->log, 0,
                       "quic lost timer lost:%M", lost);

        qc->pto.handler = ngx_quic_lost_handler;
        ngx_add_timer(&qc->pto, lost);
        return;
    }

    if (pto != -1) {
        ngx_log_debug1(NGX_LOG_DEBUG_EVENT, c->log, 0,
                       "quic lost timer pto:%M", pto);

        qc->pto.handler = ngx_quic_pto_handler;
        ngx_add_timer(&qc->pto, pto);
        return;
    }

    /* no lost packets and no in-flight packets */
    if (qc->client && !c->ssl->handshaked
        && ngx_quic_keys_available(qc->keys, ssl_encryption_handshake, 1))
    {
        /*
         * 6.2.2.1
         *
         * That is, the client MUST set the PTO timer if the client has not
         * received an acknowledgment for any of its Handshake packets and the
         * handshake is not confirmed (see Section 4.1.2 of [QUIC-TLS]), even
         * if there are no packets in flight.
         */

        ctx = ngx_quic_get_send_ctx(qc, ssl_encryption_handshake);

        pto = (ngx_quic_pto(c, ctx) << qc->pto_count);

        ngx_log_debug1(NGX_LOG_DEBUG_EVENT, c->log, 0,
                       "quic client lost timer pto:%M", pto);

        qc->pto.handler = ngx_quic_pto_handler; ngx_add_timer(&qc->pto, pto);
        return;
    }

    ngx_log_debug0(NGX_LOG_DEBUG_EVENT, c->log, 0, "quic lost timer unset");
}


ngx_msec_t
ngx_quic_pto(ngx_connection_t *c, ngx_quic_send_ctx_t *ctx)
{
    ngx_msec_t              duration;
    ngx_quic_connection_t  *qc;

    qc = ngx_quic_get_connection(c);

    /* RFC 9002, Appendix A.8.  Setting the Loss Detection Timer */

    duration = qc->avg_rtt;
    duration += ngx_max(4 * qc->rttvar, NGX_QUIC_TIME_GRANULARITY);

    if (ctx->level == ssl_encryption_application && c->ssl->handshaked) {
        duration += qc->peer_tp.max_ack_delay;
    }

    return duration;
}


static
void ngx_quic_lost_handler(ngx_event_t *ev)
{
    ngx_connection_t  *c;

    ngx_log_debug0(NGX_LOG_DEBUG_EVENT, ev->log, 0, "quic lost timer");

    c = ev->data;

    if (ngx_quic_detect_lost(c, NULL) != NGX_OK) {
        ngx_quic_close_connection(c, NGX_ERROR);
        return;
    }

    ngx_quic_connstate_dbg(c);
}


void
ngx_quic_pto_handler(ngx_event_t *ev)
{
<<<<<<< HEAD
    ngx_uint_t              i, sent;
=======
    ngx_uint_t              i, n;
>>>>>>> a10659b3
    ngx_msec_t              now;
    ngx_queue_t            *q;
    ngx_msec_int_t          w;
    ngx_connection_t       *c;
    ngx_quic_frame_t       *f;
    ngx_quic_send_ctx_t    *ctx;
    ngx_quic_connection_t  *qc;

    ngx_log_debug0(NGX_LOG_DEBUG_EVENT, ev->log, 0, "quic pto timer");

    c = ev->data;
    qc = ngx_quic_get_connection(c);
    now = ngx_current_msec;
    sent = 0;

    for (i = 0; i < NGX_QUIC_SEND_CTX_LAST; i++) {

        ctx = &qc->send_ctx[i];

        if (ngx_queue_empty(&ctx->sent)) {
            continue;
        }

        q = ngx_queue_last(&ctx->sent);
        f = ngx_queue_data(q, ngx_quic_frame_t, queue);
        w = (ngx_msec_int_t)
                (f->send_time + (ngx_quic_pto(c, ctx) << qc->pto_count) - now);

        if (f->pnum <= ctx->largest_ack
            && ctx->largest_ack != NGX_QUIC_UNSET_PN)
        {
            continue;
        }

        if (w > 0) {
            continue;
        }

        ngx_log_debug2(NGX_LOG_DEBUG_EVENT, c->log, 0,
                       "quic pto %s pto_count:%ui",
                       ngx_quic_level_name(ctx->level), qc->pto_count);

<<<<<<< HEAD
        if (ngx_quic_ping_peer(c, ctx) != NGX_OK) {
            ngx_quic_close_connection(c, NGX_ERROR);
            return;
        }

        sent = 1;
    }

    /*
     * RFC 9002  6.2.2.1  Before Address Validation
     *
     * When the PTO fires, the client MUST send a Handshake packet if it has
     * Handshake keys, otherwise it MUST send an Initial packet in a UDP
     * datagram with a payload of at least 1200 bytes.
     */

    if (qc->client && !c->ssl->handshaked && !sent) {

        if (ngx_quic_keys_available(qc->keys, ssl_encryption_handshake, 1)) {
            ctx = ngx_quic_get_send_ctx(qc, ssl_encryption_handshake);

        } else {
            ctx = ngx_quic_get_send_ctx(qc, ssl_encryption_initial);
        }

        if (ngx_quic_ping_peer(c, ctx) != NGX_OK) {
            ngx_quic_close_connection(c, NGX_ERROR);
            return;
=======
        for (n = 0; n < 2; n++) {

            f = ngx_quic_alloc_frame(c);
            if (f == NULL) {
                goto failed;
            }

            f->level = ctx->level;
            f->type = NGX_QUIC_FT_PING;
            f->ignore_congestion = 1;

            if (ngx_quic_frame_sendto(c, f, 0, qc->path) == NGX_ERROR) {
                goto failed;
            }
>>>>>>> a10659b3
        }
    }

    qc->pto_count++;

    ngx_quic_set_lost_timer(c);

    ngx_quic_connstate_dbg(c);

    return;

failed:

    ngx_quic_close_connection(c, NGX_ERROR);
    return;
}


static ngx_int_t
ngx_quic_ping_peer(ngx_connection_t *c, ngx_quic_send_ctx_t *ctx)
{
    ngx_uint_t              i;
    ngx_msec_t              now;
    ngx_quic_frame_t       *f;
    ngx_quic_congestion_t  *cg;
    ngx_quic_connection_t  *qc;

    qc = ngx_quic_get_connection(c);

    cg = &qc->congestion;

    now = ngx_current_msec;

    for (i = 0; i < 2; i++) {

        f = ngx_quic_alloc_frame(c);
        if (f == NULL) {
            return NGX_ERROR;
        }

        f->first = now;
        f->last = now;

        f->level = ctx->level;
        f->type = NGX_QUIC_FT_PING;
        f->len = ngx_quic_create_frame(NULL, f);

        if (ngx_quic_frame_sendto(c, f, 0, qc->path) != NGX_OK) {
            return NGX_ERROR;
        }

        ngx_queue_insert_tail(&ctx->sent, &f->queue);
        cg->in_flight += f->plen;
    }

    ngx_log_debug1(NGX_LOG_DEBUG_EVENT, c->log, 0,
                   "quic congestion send if:%uz", cg->in_flight);

    return NGX_OK;
}


ngx_int_t
ngx_quic_ack_packet(ngx_connection_t *c, ngx_quic_header_t *pkt)
{
    uint64_t                base, largest, smallest, gs, ge, gap, range, pn;
    uint64_t                prev_pending;
    ngx_uint_t              i, nr;
    ngx_quic_send_ctx_t    *ctx;
    ngx_quic_ack_range_t   *r;
    ngx_quic_connection_t  *qc;

    c->log->action = "preparing ack";

    qc = ngx_quic_get_connection(c);

    ctx = ngx_quic_get_send_ctx(qc, pkt->level);

    ngx_log_debug4(NGX_LOG_DEBUG_EVENT, c->log, 0,
                   "quic ngx_quic_ack_packet pn:%uL largest %L fr:%uL"
                   " nranges:%ui", pkt->pn, (int64_t) ctx->largest_range,
                   ctx->first_range, ctx->nranges);

    if (!ngx_quic_keys_available(qc->keys, ctx->level, 1)) {
        return NGX_OK;
    }

    prev_pending = ctx->pending_ack;

    if (pkt->need_ack) {

        ngx_post_event(&qc->push, &ngx_posted_events);

        if (ctx->send_ack == 0) {
            ctx->ack_delay_start = ngx_current_msec;
        }

        ctx->send_ack++;

        if (ctx->pending_ack == NGX_QUIC_UNSET_PN
            || ctx->pending_ack < pkt->pn)
        {
            ctx->pending_ack = pkt->pn;
        }
    }

    base = ctx->largest_range;
    pn = pkt->pn;

    if (base == NGX_QUIC_UNSET_PN) {
        ctx->largest_range = pn;
        ctx->largest_received = pkt->received;
        return NGX_OK;
    }

    if (base == pn) {
        return NGX_OK;
    }

    largest = base;
    smallest = largest - ctx->first_range;

    if (pn > base) {

        if (pn - base == 1) {
            ctx->first_range++;
            ctx->largest_range = pn;
            ctx->largest_received = pkt->received;

            return NGX_OK;

        } else {
            /* new gap in front of current largest */

            /* no place for new range, send current range as is */
            if (ctx->nranges == NGX_QUIC_MAX_RANGES) {

                if (prev_pending != NGX_QUIC_UNSET_PN) {
                    if (ngx_quic_send_ack(c, ctx) != NGX_OK) {
                        return NGX_ERROR;
                    }
                }

                if (prev_pending == ctx->pending_ack || !pkt->need_ack) {
                    ctx->pending_ack = NGX_QUIC_UNSET_PN;
                }
            }

            gap = pn - base - 2;
            range = ctx->first_range;

            ctx->first_range = 0;
            ctx->largest_range = pn;
            ctx->largest_received = pkt->received;

            /* packet is out of order, force send */
            if (pkt->need_ack) {
                ctx->send_ack = NGX_QUIC_MAX_ACK_GAP;
            }

            i = 0;

            goto insert;
        }
    }

    /*  pn < base, perform lookup in existing ranges */

    /* packet is out of order */
    if (pkt->need_ack) {
        ctx->send_ack = NGX_QUIC_MAX_ACK_GAP;
    }

    if (pn >= smallest && pn <= largest) {
        return NGX_OK;
    }

#if (NGX_SUPPRESS_WARN)
    r = NULL;
#endif

    for (i = 0; i < ctx->nranges; i++) {
        r = &ctx->ranges[i];

        ge = smallest - 1;
        gs = ge - r->gap;

        if (pn >= gs && pn <= ge) {

            if (gs == ge) {
                /* gap size is exactly one packet, now filled */

                /* data moves to previous range, current is removed */

                if (i == 0) {
                    ctx->first_range += r->range + 2;

                } else {
                    ctx->ranges[i - 1].range += r->range + 2;
                }

                nr = ctx->nranges - i - 1;
                if (nr) {
                    ngx_memmove(&ctx->ranges[i], &ctx->ranges[i + 1],
                                sizeof(ngx_quic_ack_range_t) * nr);
                }

                ctx->nranges--;

            } else if (pn == gs) {
                /* current gap shrinks from tail (current range grows) */
                r->gap--;
                r->range++;

            } else if (pn == ge) {
                /* current gap shrinks from head (previous range grows) */
                r->gap--;

                if (i == 0) {
                    ctx->first_range++;

                } else {
                    ctx->ranges[i - 1].range++;
                }

            } else {
                /* current gap is split into two parts */

                gap = ge - pn - 1;
                range = 0;

                if (ctx->nranges == NGX_QUIC_MAX_RANGES) {
                    if (prev_pending != NGX_QUIC_UNSET_PN) {
                        if (ngx_quic_send_ack(c, ctx) != NGX_OK) {
                            return NGX_ERROR;
                        }
                    }

                    if (prev_pending == ctx->pending_ack || !pkt->need_ack) {
                        ctx->pending_ack = NGX_QUIC_UNSET_PN;
                    }
                }

                r->gap = pn - gs - 1;
                goto insert;
            }

            return NGX_OK;
        }

        largest = smallest - r->gap - 2;
        smallest = largest - r->range;

        if (pn >= smallest && pn <= largest) {
            /* this packet number is already known */
            return NGX_OK;
        }

    }

    if (pn == smallest - 1) {
        /* extend first or last range */

        if (i == 0) {
            ctx->first_range++;

        } else {
            r->range++;
        }

        return NGX_OK;
    }

    /* nothing found, add new range at the tail  */

    if (ctx->nranges == NGX_QUIC_MAX_RANGES) {
        /* packet is too old to keep it */

        if (pkt->need_ack) {
            return ngx_quic_send_ack_range(c, ctx, pn, pn);
        }

        return NGX_OK;
    }

    gap = smallest - 2 - pn;
    range = 0;

insert:

    if (ctx->nranges < NGX_QUIC_MAX_RANGES) {
        ctx->nranges++;
    }

    ngx_memmove(&ctx->ranges[i + 1], &ctx->ranges[i],
                sizeof(ngx_quic_ack_range_t) * (ctx->nranges - i - 1));

    ctx->ranges[i].gap = gap;
    ctx->ranges[i].range = range;

    return NGX_OK;
}


ngx_int_t
ngx_quic_generate_ack(ngx_connection_t *c, ngx_quic_send_ctx_t *ctx)
{
    ngx_msec_t              delay;
    ngx_quic_connection_t  *qc;

    if (!ctx->send_ack) {
        return NGX_OK;
    }

    if (ctx->level == ssl_encryption_application) {

        delay = ngx_current_msec - ctx->ack_delay_start;
        qc = ngx_quic_get_connection(c);

        if (ngx_queue_empty(&ctx->frames)
            && ctx->send_ack < NGX_QUIC_MAX_ACK_GAP
            && delay < qc->tp.max_ack_delay)
        {
            if (!qc->push.timer_set && !qc->closing) {
                ngx_add_timer(&qc->push,
                              qc->tp.max_ack_delay - delay);
            }

            return NGX_OK;
        }
    }

    if (ngx_quic_send_ack(c, ctx) != NGX_OK) {
        return NGX_ERROR;
    }

    ctx->send_ack = 0;

    return NGX_OK;
}<|MERGE_RESOLUTION|>--- conflicted
+++ resolved
@@ -886,11 +886,7 @@
 void
 ngx_quic_pto_handler(ngx_event_t *ev)
 {
-<<<<<<< HEAD
     ngx_uint_t              i, sent;
-=======
-    ngx_uint_t              i, n;
->>>>>>> a10659b3
     ngx_msec_t              now;
     ngx_queue_t            *q;
     ngx_msec_int_t          w;
@@ -933,7 +929,6 @@
                        "quic pto %s pto_count:%ui",
                        ngx_quic_level_name(ctx->level), qc->pto_count);
 
-<<<<<<< HEAD
         if (ngx_quic_ping_peer(c, ctx) != NGX_OK) {
             ngx_quic_close_connection(c, NGX_ERROR);
             return;
@@ -941,6 +936,7 @@
 
         sent = 1;
     }
+
 
     /*
      * RFC 9002  6.2.2.1  Before Address Validation
@@ -962,22 +958,6 @@
         if (ngx_quic_ping_peer(c, ctx) != NGX_OK) {
             ngx_quic_close_connection(c, NGX_ERROR);
             return;
-=======
-        for (n = 0; n < 2; n++) {
-
-            f = ngx_quic_alloc_frame(c);
-            if (f == NULL) {
-                goto failed;
-            }
-
-            f->level = ctx->level;
-            f->type = NGX_QUIC_FT_PING;
-            f->ignore_congestion = 1;
-
-            if (ngx_quic_frame_sendto(c, f, 0, qc->path) == NGX_ERROR) {
-                goto failed;
-            }
->>>>>>> a10659b3
         }
     }
 
@@ -986,13 +966,6 @@
     ngx_quic_set_lost_timer(c);
 
     ngx_quic_connstate_dbg(c);
-
-    return;
-
-failed:
-
-    ngx_quic_close_connection(c, NGX_ERROR);
-    return;
 }
 
 
@@ -1000,16 +973,10 @@
 ngx_quic_ping_peer(ngx_connection_t *c, ngx_quic_send_ctx_t *ctx)
 {
     ngx_uint_t              i;
-    ngx_msec_t              now;
     ngx_quic_frame_t       *f;
-    ngx_quic_congestion_t  *cg;
-    ngx_quic_connection_t  *qc;
-
-    qc = ngx_quic_get_connection(c);
-
-    cg = &qc->congestion;
-
-    now = ngx_current_msec;
+    ngx_quic_connection_t  *qc;
+
+    qc = ngx_quic_get_connection(c);
 
     for (i = 0; i < 2; i++) {
 
@@ -1018,23 +985,14 @@
             return NGX_ERROR;
         }
 
-        f->first = now;
-        f->last = now;
-
         f->level = ctx->level;
         f->type = NGX_QUIC_FT_PING;
-        f->len = ngx_quic_create_frame(NULL, f);
+        f->ignore_congestion = 1;
 
         if (ngx_quic_frame_sendto(c, f, 0, qc->path) != NGX_OK) {
             return NGX_ERROR;
         }
-
-        ngx_queue_insert_tail(&ctx->sent, &f->queue);
-        cg->in_flight += f->plen;
-    }
-
-    ngx_log_debug1(NGX_LOG_DEBUG_EVENT, c->log, 0,
-                   "quic congestion send if:%uz", cg->in_flight);
+    }
 
     return NGX_OK;
 }
