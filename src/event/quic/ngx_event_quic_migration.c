--- conflicted
+++ resolved
@@ -176,21 +176,12 @@
     }
 
     if (rst) {
-<<<<<<< HEAD
-        ngx_quic_congestion_reset(qc);
-=======
         /* prevent old path packets contribution to congestion control */
 
         ctx = ngx_quic_get_send_ctx(qc, ssl_encryption_application);
         qc->rst_pnum = ctx->pnum;
 
-        ngx_memzero(&qc->congestion, sizeof(ngx_quic_congestion_t));
-
-        qc->congestion.window = ngx_min(10 * qc->tp.max_udp_payload_size,
-                                   ngx_max(2 * qc->tp.max_udp_payload_size,
-                                           14720));
-        qc->congestion.ssthresh = (size_t) -1;
-        qc->congestion.recovery_start = ngx_current_msec;
+        ngx_quic_congestion_reset(qc);
 
         ngx_quic_init_rtt(qc);
     }
@@ -200,7 +191,6 @@
     if (path->mtu_unvalidated) {
         path->mtu_unvalidated = 0;
         return ngx_quic_validate_path(c, path);
->>>>>>> a10659b3
     }
 
     /*
