
/*
 * Copyright (C) 2023 Web Server LLC
 * Copyright (C) Nginx, Inc.
 */


#include <ngx_config.h>
#include <ngx_core.h>
#include <ngx_event.h>
#include <ngx_event_quic_connection.h>


#define NGX_QUIC_MAX_UDP_SEGMENT_BUF  65487 /* 65K - IPv6 header */
#define NGX_QUIC_MAX_SEGMENTS            64 /* UDP_MAX_SEGMENTS */

#define NGX_QUIC_RETRY_TOKEN_LIFETIME     3 /* seconds */
#define NGX_QUIC_NEW_TOKEN_LIFETIME     600 /* seconds */
#define NGX_QUIC_RETRY_BUFFER_SIZE      256
    /* 1 flags + 4 version + 3 x (1 + 20) s/o/dcid + itag + token(64) */

/*
 * RFC 9000, 10.3.  Stateless Reset
 *
 * Endpoints MUST discard packets that are too small to be valid QUIC
 * packets.  With the set of AEAD functions defined in [QUIC-TLS],
 * short header packets that are smaller than 21 bytes are never valid.
 */
#define NGX_QUIC_MIN_PKT_LEN             21

#define NGX_QUIC_MIN_SR_PACKET           43 /* 5 rand + 16 srt + 22 padding */
#define NGX_QUIC_MAX_SR_PACKET         1200

#define NGX_QUIC_CC_MIN_INTERVAL       1000 /* 1s */

#define NGX_QUIC_SOCKET_RETRY_DELAY      10 /* ms, for NGX_AGAIN on write */


#define ngx_quic_log_packet(log, pkt)                                         \
    ngx_log_debug6(NGX_LOG_DEBUG_EVENT, log, 0,                               \
                   "quic packet tx %s bytes:%ui need_ack:%d"                  \
                   " number:%L encoded nl:%d trunc:0x%xD",                    \
                   ngx_quic_level_name((pkt)->level), (pkt)->payload.len,     \
                   (pkt)->need_ack, (pkt)->number, (pkt)->num_len,            \
                    (pkt)->trunc);


static ngx_int_t ngx_quic_create_datagrams(ngx_connection_t *c);
static void ngx_quic_commit_send(ngx_connection_t *c, ngx_quic_send_ctx_t *ctx);
static void ngx_quic_revert_send(ngx_connection_t *c, ngx_quic_send_ctx_t *ctx,
    uint64_t pnum);
#if ((NGX_HAVE_UDP_SEGMENT) && (NGX_HAVE_MSGHDR_MSG_CONTROL))
static ngx_uint_t ngx_quic_allow_segmentation(ngx_connection_t *c);
static ngx_int_t ngx_quic_create_segments(ngx_connection_t *c);
static ssize_t ngx_quic_send_segments(ngx_connection_t *c, u_char *buf,
    size_t len, struct sockaddr *sockaddr, socklen_t socklen, size_t segment);
#endif
static ssize_t ngx_quic_output_packet(ngx_connection_t *c,
    ngx_quic_send_ctx_t *ctx, u_char *data, size_t max, size_t min);
static void ngx_quic_init_packet(ngx_connection_t *c, ngx_quic_send_ctx_t *ctx,
    ngx_quic_header_t *pkt, ngx_quic_path_t *path);
static ngx_uint_t ngx_quic_get_padding_level(ngx_connection_t *c);
static ssize_t ngx_quic_send(ngx_connection_t *c, u_char *buf, size_t len,
    struct sockaddr *sockaddr, socklen_t socklen);
static void ngx_quic_set_packet_number(ngx_quic_header_t *pkt,
    ngx_quic_send_ctx_t *ctx);


ngx_int_t
ngx_quic_output(ngx_connection_t *c)
{
    size_t                  in_flight;
    ngx_int_t               rc;
    ngx_quic_congestion_t  *cg;
    ngx_quic_connection_t  *qc;

    c->log->action = "sending frames";

    qc = ngx_quic_get_connection(c);
    cg = &qc->congestion;

    in_flight = cg->in_flight;

#if ((NGX_HAVE_UDP_SEGMENT) && (NGX_HAVE_MSGHDR_MSG_CONTROL))
    if (ngx_quic_allow_segmentation(c)) {
        rc = ngx_quic_create_segments(c);
    } else
#endif
    {
        rc = ngx_quic_create_datagrams(c);
    }

    if (rc != NGX_OK) {
        return NGX_ERROR;
    }

    if (in_flight == cg->in_flight || qc->closing) {
        /* no ack-eliciting data was sent or we are done */
        return NGX_OK;
    }

    if (!qc->send_timer_set) {
        qc->send_timer_set = 1;
        ngx_add_timer(c->read, qc->tp.max_idle_timeout);
    }

    ngx_quic_set_lost_timer(c);

    return NGX_OK;
}


static ngx_int_t
ngx_quic_create_datagrams(ngx_connection_t *c)
{
    size_t                  len, min;
    ssize_t                 n;
    u_char                 *p;
    uint64_t                preserved_pnum[NGX_QUIC_SEND_CTX_LAST];
    ngx_uint_t              i, pad;
    ngx_quic_path_t        *path;
    ngx_quic_send_ctx_t    *ctx;
    ngx_quic_congestion_t  *cg;
    ngx_quic_connection_t  *qc;
    static u_char           dst[NGX_QUIC_MAX_UDP_PAYLOAD_SIZE];

    qc = ngx_quic_get_connection(c);
    cg = &qc->congestion;
    path = qc->path;

    while (cg->in_flight < cg->window) {

        p = dst;

        len = ngx_quic_path_limit(c, path, path->mtu);

        pad = ngx_quic_get_padding_level(c);

        for (i = 0; i < NGX_QUIC_SEND_CTX_LAST; i++) {

            ctx = &qc->send_ctx[i];

            preserved_pnum[i] = ctx->pnum;

            if (ngx_quic_generate_ack(c, ctx) != NGX_OK) {
                return NGX_ERROR;
            }

            min = (i == pad && p - dst < NGX_QUIC_MIN_INITIAL_SIZE)
                  ? NGX_QUIC_MIN_INITIAL_SIZE - (p - dst) : 0;

            if (min > len) {
                /* padding can't be applied - avoid sending the packet */

                while (i-- > 0) {
                    ctx = &qc->send_ctx[i];
                    ngx_quic_revert_send(c, ctx, preserved_pnum[i]);
                }

                return NGX_OK;
            }

            n = ngx_quic_output_packet(c, ctx, p, len, min);
            if (n == NGX_ERROR) {
                return NGX_ERROR;
            }

            p += n;
            len -= n;
        }

        len = p - dst;
        if (len == 0) {
            break;
        }

        n = ngx_quic_send(c, dst, len, path->sockaddr, path->socklen);

        if (n == NGX_ERROR) {
            return NGX_ERROR;
        }

        if (n == NGX_AGAIN) {
            for (i = 0; i < NGX_QUIC_SEND_CTX_LAST; i++) {
                ngx_quic_revert_send(c, &qc->send_ctx[i], preserved_pnum[i]);
            }

            ngx_add_timer(&qc->push, NGX_QUIC_SOCKET_RETRY_DELAY);
            break;
        }

        for (i = 0; i < NGX_QUIC_SEND_CTX_LAST; i++) {
            ngx_quic_commit_send(c, &qc->send_ctx[i]);
        }

        path->sent += len;
    }

    return NGX_OK;
}


static void
ngx_quic_commit_send(ngx_connection_t *c, ngx_quic_send_ctx_t *ctx)
{
    ngx_queue_t            *q;
    ngx_quic_frame_t       *f;
    ngx_quic_congestion_t  *cg;
    ngx_quic_connection_t  *qc;

    qc = ngx_quic_get_connection(c);

    cg = &qc->congestion;

    while (!ngx_queue_empty(&ctx->sending)) {

        q = ngx_queue_head(&ctx->sending);
        f = ngx_queue_data(q, ngx_quic_frame_t, queue);

        ngx_queue_remove(q);

        if (f->pkt_need_ack && !qc->closing) {
            ngx_queue_insert_tail(&ctx->sent, q);

            cg->in_flight += f->plen;

        } else {
            ngx_quic_free_frame(c, f);
        }
    }

    ngx_log_debug1(NGX_LOG_DEBUG_EVENT, c->log, 0,
                   "quic congestion send if:%uz", cg->in_flight);
}


static void
ngx_quic_revert_send(ngx_connection_t *c, ngx_quic_send_ctx_t *ctx,
    uint64_t pnum)
{
    ngx_queue_t  *q;

    while (!ngx_queue_empty(&ctx->sending)) {

        q = ngx_queue_last(&ctx->sending);
        ngx_queue_remove(q);
        ngx_queue_insert_head(&ctx->frames, q);
    }

    ctx->pnum = pnum;
}


#if ((NGX_HAVE_UDP_SEGMENT) && (NGX_HAVE_MSGHDR_MSG_CONTROL))

static ngx_uint_t
ngx_quic_allow_segmentation(ngx_connection_t *c)
{
    size_t                  bytes, len;
    ngx_queue_t            *q;
    ngx_quic_frame_t       *f;
    ngx_quic_send_ctx_t    *ctx;
    ngx_quic_connection_t  *qc;

    qc = ngx_quic_get_connection(c);

    if (!qc->conf->gso_enabled) {
        return 0;
    }

    if (!qc->path->validated) {
        /* don't even try to be faster on non-validated paths */
        return 0;
    }

    ctx = ngx_quic_get_send_ctx(qc, ssl_encryption_initial);
    if (!ngx_queue_empty(&ctx->frames)) {
        return 0;
    }

    ctx = ngx_quic_get_send_ctx(qc, ssl_encryption_handshake);
    if (!ngx_queue_empty(&ctx->frames)) {
        return 0;
    }

    ctx = ngx_quic_get_send_ctx(qc, ssl_encryption_application);

    bytes = 0;
    len = ngx_min(qc->path->mtu, NGX_QUIC_MAX_UDP_SEGMENT_BUF);

    for (q = ngx_queue_head(&ctx->frames);
         q != ngx_queue_sentinel(&ctx->frames);
         q = ngx_queue_next(q))
    {
        f = ngx_queue_data(q, ngx_quic_frame_t, queue);

        bytes += f->len;

        if (bytes > len * 3) {
            /* require at least ~3 full packets to batch */
            return 1;
        }
    }

    return 0;
}


static ngx_int_t
ngx_quic_create_segments(ngx_connection_t *c)
{
    size_t                  len, segsize;
    ssize_t                 n;
    u_char                 *p, *end;
    uint64_t                preserved_pnum;
    ngx_uint_t              nseg;
    ngx_quic_path_t        *path;
    ngx_quic_send_ctx_t    *ctx;
    ngx_quic_congestion_t  *cg;
    ngx_quic_connection_t  *qc;
    static u_char           dst[NGX_QUIC_MAX_UDP_SEGMENT_BUF];

    qc = ngx_quic_get_connection(c);
    cg = &qc->congestion;
    path = qc->path;

    ctx = ngx_quic_get_send_ctx(qc, ssl_encryption_application);

    if (ngx_quic_generate_ack(c, ctx) != NGX_OK) {
        return NGX_ERROR;
    }

    segsize = ngx_min(path->mtu, NGX_QUIC_MAX_UDP_SEGMENT_BUF);
    p = dst;
    end = dst + sizeof(dst);

    nseg = 0;

    preserved_pnum = ctx->pnum;

    for ( ;; ) {

        len = ngx_min(segsize, (size_t) (end - p));

        if (len && cg->in_flight + (p - dst) < cg->window) {

            n = ngx_quic_output_packet(c, ctx, p, len, len);
            if (n == NGX_ERROR) {
                return NGX_ERROR;
            }

            if (n) {
                p += n;
                nseg++;
            }

        } else {
            n = 0;
        }

        if (p == dst) {
            break;
        }

        if (n == 0 || nseg == NGX_QUIC_MAX_SEGMENTS) {
            n = ngx_quic_send_segments(c, dst, p - dst, path->sockaddr,
                                       path->socklen, segsize);
            if (n == NGX_ERROR) {
                return NGX_ERROR;
            }

            if (n == NGX_AGAIN) {
                ngx_quic_revert_send(c, ctx, preserved_pnum);

                ngx_add_timer(&qc->push, NGX_QUIC_SOCKET_RETRY_DELAY);
                break;
            }

            ngx_quic_commit_send(c, ctx);

            path->sent += n;

            p = dst;
            nseg = 0;
            preserved_pnum = ctx->pnum;
        }
    }

    return NGX_OK;
}


static ssize_t
ngx_quic_send_segments(ngx_connection_t *c, u_char *buf, size_t len,
    struct sockaddr *sockaddr, socklen_t socklen, size_t segment)
{
    size_t                  clen;
    ssize_t                 n;
    uint16_t               *valp;
    struct iovec            iov;
    struct msghdr           msg;
    struct cmsghdr         *cmsg;
    ngx_quic_connection_t  *qc;

#if (NGX_HAVE_ADDRINFO_CMSG)
    char             msg_control[CMSG_SPACE(sizeof(uint16_t))
                             + CMSG_SPACE(sizeof(ngx_addrinfo_t))];
#else
    char             msg_control[CMSG_SPACE(sizeof(uint16_t))];
#endif

    ngx_memzero(&msg, sizeof(struct msghdr));
    ngx_memzero(msg_control, sizeof(msg_control));

    iov.iov_len = len;
    iov.iov_base = buf;

    msg.msg_iov = &iov;
    msg.msg_iovlen = 1;

    qc = ngx_quic_get_connection(c);

    if (qc == NULL || !qc->client) {
        /* TODO: *BSD: socket already connected */
        msg.msg_name = sockaddr;
        msg.msg_namelen = socklen;
    }

    msg.msg_control = msg_control;
    msg.msg_controllen = sizeof(msg_control);

    cmsg = CMSG_FIRSTHDR(&msg);

    cmsg->cmsg_level = SOL_UDP;
    cmsg->cmsg_type = UDP_SEGMENT;
    cmsg->cmsg_len = CMSG_LEN(sizeof(uint16_t));

    clen = CMSG_SPACE(sizeof(uint16_t));

    valp = (void *) CMSG_DATA(cmsg);
    *valp = segment;

#if (NGX_HAVE_ADDRINFO_CMSG)
    if (c->listening && c->listening->wildcard && c->local_sockaddr) {
        cmsg = CMSG_NXTHDR(&msg, cmsg);
        clen += ngx_set_srcaddr_cmsg(cmsg, c->local_sockaddr);
    }
#endif

    msg.msg_controllen = clen;

    n = ngx_sendmsg(c, &msg, 0);
    if (n < 0) {
        return n;
    }

    c->sent += n;

    return n;
}

#endif



static ngx_uint_t
ngx_quic_get_padding_level(ngx_connection_t *c)
{
    ngx_uint_t              i;
    ngx_queue_t            *q;
    ngx_quic_frame_t       *f;
    ngx_quic_send_ctx_t    *ctx;
    ngx_quic_connection_t  *qc;

    /*
     * RFC 9000, 14.1.  Initial Datagram Size
     */

    qc = ngx_quic_get_connection(c);
    ctx = ngx_quic_get_send_ctx(qc, ssl_encryption_initial);

    if (qc->client) {

        /*
         * A client MUST expand the payload of all UDP datagrams carrying
         * Initial packets to at least the smallest allowed maximum datagram
         * size of 1200 bytes
         */

        for (i = 0; i + 1 < NGX_QUIC_SEND_CTX_LAST; i++) {
            ctx = &qc->send_ctx[i + 1];

            if (ngx_queue_empty(&ctx->frames)) {
                break;
            }
        }

        return i;
    }

    /*
     * Similarly, a server MUST expand the payload of all UDP datagrams
     * carrying ack-eliciting Initial packets to at least the smallest
     * allowed maximum datagram size of 1200 bytes.
     */

    for (q = ngx_queue_head(&ctx->frames);
         q != ngx_queue_sentinel(&ctx->frames);
         q = ngx_queue_next(q))
    {
        f = ngx_queue_data(q, ngx_quic_frame_t, queue);

        if (f->need_ack) {
            for (i = 0; i + 1 < NGX_QUIC_SEND_CTX_LAST; i++) {
                ctx = &qc->send_ctx[i + 1];

                if (ngx_queue_empty(&ctx->frames)) {
                    break;
                }
            }

            return i;
        }
    }

    return NGX_QUIC_SEND_CTX_LAST;
}


static ssize_t
ngx_quic_output_packet(ngx_connection_t *c, ngx_quic_send_ctx_t *ctx,
    u_char *data, size_t max, size_t min)
{
    size_t                  len, pad, min_payload, max_payload;
    u_char                 *p;
    ssize_t                 flen;
    ngx_str_t               res;
    ngx_int_t               rc;
    ngx_uint_t              nframes;
    ngx_msec_t              now;
    ngx_queue_t            *q;
    ngx_quic_frame_t       *f;
    ngx_quic_header_t       pkt;
    ngx_quic_connection_t  *qc;
    static u_char           src[NGX_QUIC_MAX_UDP_PAYLOAD_SIZE];

    if (ngx_queue_empty(&ctx->frames)) {
        return 0;
    }

    ngx_log_debug3(NGX_LOG_DEBUG_EVENT, c->log, 0,
                   "quic output %s packet max:%uz min:%uz",
                   ngx_quic_level_name(ctx->level), max, min);

    qc = ngx_quic_get_connection(c);

    if (!ngx_quic_keys_available(qc->keys, ctx->level, 1)) {
        ngx_log_error(NGX_LOG_ALERT, c->log, 0, "quic %s write keys discarded",
                      ngx_quic_level_name(ctx->level));

        while (!ngx_queue_empty(&ctx->frames)) {
            q = ngx_queue_head(&ctx->frames);
            ngx_queue_remove(q);

            f = ngx_queue_data(q, ngx_quic_frame_t, queue);
            ngx_quic_free_frame(c, f);
        }

        return 0;
    }

    ngx_quic_init_packet(c, ctx, &pkt, qc->path);

    min_payload = ngx_quic_payload_size(&pkt, min);
    max_payload = ngx_quic_payload_size(&pkt, max);

    /* RFC 9001, 5.4.2.  Header Protection Sample */
    pad = 4 - pkt.num_len;
    min_payload = ngx_max(min_payload, pad);

    if (min_payload > max_payload) {
        return 0;
    }

    now = ngx_current_msec;
    nframes = 0;
    p = src;
    len = 0;

    for (q = ngx_queue_head(&ctx->frames);
         q != ngx_queue_sentinel(&ctx->frames);
         q = ngx_queue_next(q))
    {
        f = ngx_queue_data(q, ngx_quic_frame_t, queue);

        if (len >= max_payload) {
            break;
        }

        if (len + f->len > max_payload) {
            rc = ngx_quic_split_frame(c, f, max_payload - len);

            if (rc == NGX_ERROR) {
                return NGX_ERROR;
            }

            if (rc == NGX_DECLINED) {
                break;
            }
        }

        if (f->need_ack) {
            pkt.need_ack = 1;
        }

        f->pnum = ctx->pnum;
        f->send_time = now;
        f->plen = 0;

        ngx_quic_log_frame(c->log, f, 1);

        flen = ngx_quic_create_frame(p, f);
        if (flen == -1) {
            return NGX_ERROR;
        }

        len += flen;
        p += flen;

        nframes++;
    }

    if (nframes == 0) {
        return 0;
    }

    if (len < min_payload) {
        ngx_memset(p, NGX_QUIC_FT_PADDING, min_payload - len);
        len = min_payload;
    }

    pkt.payload.data = src;
    pkt.payload.len = len;

    res.data = data;

    ngx_quic_log_packet(c->log, &pkt);

    if (ngx_quic_encrypt(&pkt, &res) != NGX_OK) {
        return NGX_ERROR;
    }

    ctx->pnum++;

    if (pkt.need_ack) {
        q = ngx_queue_head(&ctx->frames);
        f = ngx_queue_data(q, ngx_quic_frame_t, queue);

        f->plen = res.len;
    }

    while (nframes--) {
        q = ngx_queue_head(&ctx->frames);
        f = ngx_queue_data(q, ngx_quic_frame_t, queue);

        f->pkt_need_ack = pkt.need_ack;

        ngx_queue_remove(q);
        ngx_queue_insert_tail(&ctx->sending, q);
    }

    return res.len;
}


static void
ngx_quic_init_packet(ngx_connection_t *c, ngx_quic_send_ctx_t *ctx,
    ngx_quic_header_t *pkt, ngx_quic_path_t *path)
{
    ngx_quic_connection_t  *qc;

    qc = ngx_quic_get_connection(c);

    ngx_memzero(pkt, sizeof(ngx_quic_header_t));

    pkt->flags = NGX_QUIC_PKT_FIXED_BIT;

    if (ctx->level == ssl_encryption_initial) {
        pkt->flags |= NGX_QUIC_PKT_LONG | NGX_QUIC_PKT_INITIAL;

        if (qc->client_retry.len) {
            pkt->token = qc->client_retry;
            pkt->token.len = qc->client_retry.len;
        }

    } else if (ctx->level == ssl_encryption_handshake) {
        pkt->flags |= NGX_QUIC_PKT_LONG | NGX_QUIC_PKT_HANDSHAKE;

    } else {
        if (qc->key_phase) {
            pkt->flags |= NGX_QUIC_PKT_KPHASE;
        }
    }

    pkt->dcid.data = path->cid->id;
    pkt->dcid.len = path->cid->len;

    pkt->scid = qc->tp.initial_scid;

    pkt->version = qc->version;
    pkt->log = c->log;
    pkt->level = ctx->level;

    pkt->keys = qc->keys;

    ngx_quic_set_packet_number(pkt, ctx);
}


static ssize_t
ngx_quic_send(ngx_connection_t *c, u_char *buf, size_t len,
    struct sockaddr *sockaddr, socklen_t socklen)
{
    ssize_t                 n;
    struct iovec            iov;
    struct msghdr           msg;
#if (NGX_HAVE_ADDRINFO_CMSG)
    struct cmsghdr         *cmsg;
    char                    msg_control[CMSG_SPACE(sizeof(ngx_addrinfo_t))];
#endif
    ngx_quic_connection_t  *qc;

    ngx_memzero(&msg, sizeof(struct msghdr));

    iov.iov_len = len;
    iov.iov_base = buf;

    msg.msg_iov = &iov;
    msg.msg_iovlen = 1;

    qc = ngx_quic_get_connection(c);

    if (qc == NULL || !qc->client) {
        /* TODO: *BSD: socket already connected */
        msg.msg_name = sockaddr;
        msg.msg_namelen = socklen;
    }

#if (NGX_HAVE_ADDRINFO_CMSG)
    if (c->listening && c->listening->wildcard && c->local_sockaddr) {

        msg.msg_control = msg_control;
        msg.msg_controllen = sizeof(msg_control);
        ngx_memzero(msg_control, sizeof(msg_control));

        cmsg = CMSG_FIRSTHDR(&msg);

        msg.msg_controllen = ngx_set_srcaddr_cmsg(cmsg, c->local_sockaddr);
    }
#endif

    n = ngx_sendmsg(c, &msg, 0);
    if (n < 0) {
        return n;
    }

    c->sent += n;

    return n;
}


static void
ngx_quic_set_packet_number(ngx_quic_header_t *pkt, ngx_quic_send_ctx_t *ctx)
{
    uint64_t  delta;

    delta = ctx->pnum - ctx->largest_ack;
    pkt->number = ctx->pnum;

    if (delta <= 0x7F) {
        pkt->num_len = 1;
        pkt->trunc = ctx->pnum & 0xff;

    } else if (delta <= 0x7FFF) {
        pkt->num_len = 2;
        pkt->flags |= 0x1;
        pkt->trunc = ctx->pnum & 0xffff;

    } else if (delta <= 0x7FFFFF) {
        pkt->num_len = 3;
        pkt->flags |= 0x2;
        pkt->trunc = ctx->pnum & 0xffffff;

    } else {
        pkt->num_len = 4;
        pkt->flags |= 0x3;
        pkt->trunc = ctx->pnum & 0xffffffff;
    }
}


ngx_int_t
ngx_quic_negotiate_version(ngx_connection_t *c, ngx_quic_header_t *inpkt)
{
    size_t             len;
    ngx_quic_header_t  pkt;
    static u_char      buf[NGX_QUIC_MAX_UDP_PAYLOAD_SIZE];

    ngx_log_debug0(NGX_LOG_DEBUG_EVENT, c->log, 0,
                   "sending version negotiation packet");

    pkt.log = c->log;
    pkt.flags = NGX_QUIC_PKT_LONG | NGX_QUIC_PKT_FIXED_BIT;
    pkt.dcid = inpkt->scid;
    pkt.scid = inpkt->dcid;

    len = ngx_quic_create_version_negotiation(&pkt, buf);

#ifdef NGX_QUIC_DEBUG_PACKETS
    ngx_log_debug3(NGX_LOG_DEBUG_EVENT, c->log, 0,
                   "quic vnego packet to send len:%uz %*xs", len, len, buf);
#endif

    (void) ngx_quic_send(c, buf, len, c->sockaddr, c->socklen);

    return NGX_DONE;
}


ngx_int_t
ngx_quic_send_stateless_reset(ngx_connection_t *c, ngx_quic_conf_t *conf,
    ngx_quic_header_t *pkt)
{
    u_char    *token;
    size_t     len, max;
    uint16_t   rndbytes;
    u_char     buf[NGX_QUIC_MAX_SR_PACKET];

    ngx_log_debug0(NGX_LOG_DEBUG_EVENT, c->log, 0,
                   "quic handle stateless reset output");

    if (pkt->len <= NGX_QUIC_MIN_PKT_LEN) {
        return NGX_DECLINED;
    }

    if (pkt->len <= NGX_QUIC_MIN_SR_PACKET) {
        len = pkt->len - 1;

    } else {
        max = ngx_min(NGX_QUIC_MAX_SR_PACKET, pkt->len * 3);

        if (RAND_bytes((u_char *) &rndbytes, sizeof(rndbytes)) != 1) {
            return NGX_ERROR;
        }

        len = (rndbytes % (max - NGX_QUIC_MIN_SR_PACKET + 1))
              + NGX_QUIC_MIN_SR_PACKET;
    }

    if (RAND_bytes(buf, len - NGX_QUIC_SR_TOKEN_LEN) != 1) {
        return NGX_ERROR;
    }

    buf[0] &= ~NGX_QUIC_PKT_LONG;
    buf[0] |= NGX_QUIC_PKT_FIXED_BIT;

    token = &buf[len - NGX_QUIC_SR_TOKEN_LEN];

    if (ngx_quic_new_sr_token(c, &pkt->dcid, conf->sr_token_key, token)
        != NGX_OK)
    {
        return NGX_ERROR;
    }

    (void) ngx_quic_send(c, buf, len, c->sockaddr, c->socklen);

    return NGX_DECLINED;
}


ngx_int_t
ngx_quic_send_cc(ngx_connection_t *c)
{
    ngx_quic_frame_t       *frame;
    ngx_quic_connection_t  *qc;

    qc = ngx_quic_get_connection(c);

    if (qc->draining) {
        return NGX_OK;
    }

    if (qc->closing
        && ngx_current_msec - qc->last_cc < NGX_QUIC_CC_MIN_INTERVAL)
    {
        /* dot not send CC too often */
        return NGX_OK;
    }

    frame = ngx_quic_alloc_frame(c);
    if (frame == NULL) {
        return NGX_ERROR;
    }

    frame->level = qc->error_level;
    frame->type = qc->error_app ? NGX_QUIC_FT_CONNECTION_CLOSE_APP
                                : NGX_QUIC_FT_CONNECTION_CLOSE;
    frame->u.close.error_code = qc->error;
    frame->u.close.frame_type = qc->error_ftype;

    if (qc->error_reason) {
        frame->u.close.reason.len = ngx_strlen(qc->error_reason);
        frame->u.close.reason.data = (u_char *) qc->error_reason;
    }

    frame->ignore_congestion = 1;

    qc->last_cc = ngx_current_msec;

    return ngx_quic_frame_sendto(c, frame, 0, qc->path);
}


ngx_int_t
ngx_quic_send_early_cc(ngx_connection_t *c, ngx_quic_header_t *inpkt,
    ngx_uint_t err, const char *reason)
{
    ssize_t            len;
    ngx_str_t          res;
    ngx_quic_keys_t    keys;
    ngx_quic_frame_t   frame;
    ngx_quic_header_t  pkt;

    static u_char       src[NGX_QUIC_MAX_UDP_PAYLOAD_SIZE];
    static u_char       dst[NGX_QUIC_MAX_UDP_PAYLOAD_SIZE];

    ngx_memzero(&frame, sizeof(ngx_quic_frame_t));
    ngx_memzero(&pkt, sizeof(ngx_quic_header_t));

    frame.level = inpkt->level;
    frame.type = NGX_QUIC_FT_CONNECTION_CLOSE;
    frame.u.close.error_code = err;

    frame.u.close.reason.data = (u_char *) reason;
    frame.u.close.reason.len = ngx_strlen(reason);

    ngx_quic_log_frame(c->log, &frame, 1);

    len = ngx_quic_create_frame(NULL, &frame);
    if (len > NGX_QUIC_MAX_UDP_PAYLOAD_SIZE) {
        return NGX_ERROR;
    }

    len = ngx_quic_create_frame(src, &frame);
    if (len == -1) {
        return NGX_ERROR;
    }

    ngx_memzero(&keys, sizeof(ngx_quic_keys_t));

    /*
     * ngx_quic_send_early_cc() is only called from token check, i.e. server
     * thus keys.client = 0
     */

    pkt.keys = &keys;

    if (ngx_quic_keys_set_initial_secret(pkt.keys, &inpkt->dcid, c->log)
        != NGX_OK)
    {
        return NGX_ERROR;
    }

    pkt.flags = NGX_QUIC_PKT_FIXED_BIT | NGX_QUIC_PKT_LONG
                | NGX_QUIC_PKT_INITIAL;

    pkt.num_len = 1;
    /*
     * pkt.num = 0;
     * pkt.trunc = 0;
     */

    pkt.version = inpkt->version;
    pkt.log = c->log;
    pkt.level = inpkt->level;
    pkt.dcid = inpkt->scid;
    pkt.scid = inpkt->dcid;
    pkt.payload.data = src;
    pkt.payload.len = len;

    res.data = dst;

    ngx_quic_log_packet(c->log, &pkt);

    if (ngx_quic_encrypt(&pkt, &res) != NGX_OK) {
        ngx_quic_keys_cleanup(pkt.keys);
        return NGX_ERROR;
    }

    if (ngx_quic_send(c, res.data, res.len, c->sockaddr, c->socklen) < 0) {
        ngx_quic_keys_cleanup(pkt.keys);
        return NGX_ERROR;
    }

    ngx_quic_keys_cleanup(pkt.keys);

    return NGX_DONE;
}


ngx_int_t
ngx_quic_send_retry(ngx_connection_t *c, ngx_quic_conf_t *conf,
    ngx_quic_header_t *inpkt)
{
    time_t             expires;
    ssize_t            len;
    ngx_str_t          res, token;
    ngx_quic_header_t  pkt;

    u_char             buf[NGX_QUIC_RETRY_BUFFER_SIZE];
    u_char             dcid[NGX_QUIC_SERVER_CID_LEN];
    u_char             tbuf[NGX_QUIC_TOKEN_BUF_SIZE];

    expires = ngx_time() + NGX_QUIC_RETRY_TOKEN_LIFETIME;

    token.data = tbuf;
    token.len = NGX_QUIC_TOKEN_BUF_SIZE;

    if (ngx_quic_new_token(c->log, c->sockaddr, c->socklen, conf->av_token_key,
                           &token, &inpkt->dcid, expires, 1)
        != NGX_OK)
    {
        return NGX_ERROR;
    }

    ngx_memzero(&pkt, sizeof(ngx_quic_header_t));
    pkt.flags = NGX_QUIC_PKT_FIXED_BIT | NGX_QUIC_PKT_LONG | NGX_QUIC_PKT_RETRY;
    pkt.version = inpkt->version;
    pkt.log = c->log;

    pkt.odcid = inpkt->dcid;
    pkt.dcid = inpkt->scid;

    /* TODO: generate routable dcid */
    if (RAND_bytes(dcid, NGX_QUIC_SERVER_CID_LEN) != 1) {
        return NGX_ERROR;
    }

    pkt.scid.len = NGX_QUIC_SERVER_CID_LEN;
    pkt.scid.data = dcid;

    pkt.token = token;

    res.data = buf;

    if (ngx_quic_encrypt(&pkt, &res) != NGX_OK) {
        return NGX_ERROR;
    }

#ifdef NGX_QUIC_DEBUG_PACKETS
    ngx_log_debug2(NGX_LOG_DEBUG_EVENT, c->log, 0,
                   "quic packet to send len:%uz %xV", res.len, &res);
#endif

    len = ngx_quic_send(c, res.data, res.len, c->sockaddr, c->socklen);
    if (len < 0) {
        return NGX_ERROR;
    }

    ngx_log_debug1(NGX_LOG_DEBUG_EVENT, c->log, 0,
                   "quic retry packet sent to %xV", &pkt.dcid);

    /*
     * RFC 9000, 17.2.5.1.  Sending a Retry Packet
     *
     * A server MUST NOT send more than one Retry
     * packet in response to a single UDP datagram.
     * NGX_DONE will stop quic_input() from processing further
     */
    return NGX_DONE;
}


ngx_int_t
ngx_quic_send_new_token(ngx_connection_t *c, ngx_quic_path_t *path)
{
    time_t                  expires;
    ngx_str_t               token;
    ngx_chain_t            *out;
    ngx_quic_frame_t       *frame;
    ngx_quic_connection_t  *qc;

    u_char                  tbuf[NGX_QUIC_TOKEN_BUF_SIZE];

    qc = ngx_quic_get_connection(c);

    expires = ngx_time() + NGX_QUIC_NEW_TOKEN_LIFETIME;

    token.data = tbuf;
    token.len = NGX_QUIC_TOKEN_BUF_SIZE;

    if (ngx_quic_new_token(c->log, path->sockaddr, path->socklen,
                           qc->conf->av_token_key, &token, NULL, expires, 0)
        != NGX_OK)
    {
        return NGX_ERROR;
    }

    out = ngx_quic_copy_buffer(c, token.data, token.len);
    if (out == NGX_CHAIN_ERROR) {
        return NGX_ERROR;
    }

    frame = ngx_quic_alloc_frame(c);
    if (frame == NULL) {
        return NGX_ERROR;
    }

    frame->level = ssl_encryption_application;
    frame->type = NGX_QUIC_FT_NEW_TOKEN;
    frame->data = out;
    frame->u.token.length = token.len;

    ngx_quic_queue_frame(qc, frame);

    return NGX_OK;
}


ngx_int_t
ngx_quic_send_ack(ngx_connection_t *c, ngx_quic_send_ctx_t *ctx)
{
    size_t                  len, left;
    uint64_t                ack_delay;
    ngx_buf_t              *b;
    ngx_uint_t              i;
    ngx_chain_t            *cl, **ll;
    ngx_quic_frame_t       *frame;
    ngx_quic_connection_t  *qc;

    qc = ngx_quic_get_connection(c);

    ack_delay = ngx_current_msec - ctx->largest_received;
    ack_delay *= 1000;
    ack_delay >>= qc->tp.ack_delay_exponent;

    frame = ngx_quic_alloc_frame(c);
    if (frame == NULL) {
        return NGX_ERROR;
    }

    ll = &frame->data;
    b = NULL;

    for (i = 0; i < ctx->nranges; i++) {
        len = ngx_quic_create_ack_range(NULL, ctx->ranges[i].gap,
                                        ctx->ranges[i].range);

        left = b ? b->end - b->last : 0;

        if (left < len) {
            cl = ngx_quic_alloc_chain(c);
            if (cl == NULL) {
                return NGX_ERROR;
            }

            *ll = cl;
            ll = &cl->next;

            b = cl->buf;
            left = b->end - b->last;

            if (left < len) {
                return NGX_ERROR;
            }
        }

        b->last += ngx_quic_create_ack_range(b->last, ctx->ranges[i].gap,
                                             ctx->ranges[i].range);

        frame->u.ack.ranges_length += len;
    }

    *ll = NULL;

    frame->level = ctx->level;
    frame->type = NGX_QUIC_FT_ACK;
    frame->u.ack.largest = ctx->largest_range;
    frame->u.ack.delay = ack_delay;
    frame->u.ack.range_count = ctx->nranges;
    frame->u.ack.first_range = ctx->first_range;
    frame->len = ngx_quic_create_frame(NULL, frame);

    ngx_queue_insert_head(&ctx->frames, &frame->queue);

    return NGX_OK;
}


ngx_int_t
ngx_quic_send_ack_range(ngx_connection_t *c, ngx_quic_send_ctx_t *ctx,
    uint64_t smallest, uint64_t largest)
{
    ngx_quic_frame_t       *frame;
    ngx_quic_connection_t  *qc;

    qc = ngx_quic_get_connection(c);

    frame = ngx_quic_alloc_frame(c);
    if (frame == NULL) {
        return NGX_ERROR;
    }

    frame->level = ctx->level;
    frame->type = NGX_QUIC_FT_ACK;
    frame->u.ack.largest = largest;
    frame->u.ack.delay = 0;
    frame->u.ack.range_count = 0;
    frame->u.ack.first_range = largest - smallest;

    ngx_quic_queue_frame(qc, frame);

    return NGX_OK;
}


ngx_int_t
ngx_quic_frame_sendto(ngx_connection_t *c, ngx_quic_frame_t *frame,
    size_t min, ngx_quic_path_t *path)
{
    size_t                  max, max_payload, min_payload, pad;
    ssize_t                 len, sent;
    ngx_str_t               res;
    ngx_msec_t              now;
    ngx_quic_header_t       pkt;
    ngx_quic_send_ctx_t    *ctx;
    ngx_quic_congestion_t  *cg;
    ngx_quic_connection_t  *qc;

    static u_char           src[NGX_QUIC_MAX_UDP_PAYLOAD_SIZE];
    static u_char           dst[NGX_QUIC_MAX_UDP_PAYLOAD_SIZE];

    qc = ngx_quic_get_connection(c);
    cg = &qc->congestion;
    ctx = ngx_quic_get_send_ctx(qc, frame->level);

    now = ngx_current_msec;

    max = ngx_quic_path_limit(c, path, path->mtu);

    ngx_log_debug3(NGX_LOG_DEBUG_EVENT, c->log, 0,
                   "quic sendto %s packet max:%uz min:%uz",
                   ngx_quic_level_name(ctx->level), max, min);

    if (cg->in_flight >= cg->window && !frame->ignore_congestion) {
        ngx_quic_free_frame(c, frame);
        return NGX_AGAIN;
    }

    ngx_quic_init_packet(c, ctx, &pkt, path);

<<<<<<< HEAD
    if (qc->client && frame->level == ssl_encryption_initial
        && min < NGX_QUIC_MIN_INITIAL_SIZE)
    {
        /* client must expand all initial packets */
        min = NGX_QUIC_MIN_INITIAL_SIZE;
    }

    min_payload = min ? ngx_quic_payload_size(&pkt, min) : 0;
=======
    min_payload = ngx_quic_payload_size(&pkt, min);
    max_payload = ngx_quic_payload_size(&pkt, max);
>>>>>>> a10659b3

    /* RFC 9001, 5.4.2.  Header Protection Sample */
    pad = 4 - pkt.num_len;
    min_payload = ngx_max(min_payload, pad);

    if (min_payload > max_payload) {
        ngx_quic_free_frame(c, frame);
        return NGX_AGAIN;
    }

#if (NGX_DEBUG)
    frame->pnum = pkt.number;
#endif

    ngx_quic_log_frame(c->log, frame, 1);

    len = ngx_quic_create_frame(NULL, frame);
    if ((size_t) len > max_payload) {
        ngx_quic_free_frame(c, frame);
        return NGX_AGAIN;
    }

    len = ngx_quic_create_frame(src, frame);
    if (len == -1) {
        ngx_quic_free_frame(c, frame);
        return NGX_ERROR;
    }

    if (len < (ssize_t) min_payload) {
        ngx_memset(src + len, NGX_QUIC_FT_PADDING, min_payload - len);
        len = min_payload;
    }

    pkt.payload.data = src;
    pkt.payload.len = len;

    res.data = dst;

    ngx_quic_log_packet(c->log, &pkt);

    if (ngx_quic_encrypt(&pkt, &res) != NGX_OK) {
        ngx_quic_free_frame(c, frame);
        return NGX_ERROR;
    }

<<<<<<< HEAD
    if (frame->need_ack) {
        frame->plen = res.len;
    }
=======
    frame->pnum = ctx->pnum;
    frame->send_time = now;
    frame->plen = res.len;
>>>>>>> a10659b3

    ctx->pnum++;

    sent = ngx_quic_send(c, res.data, res.len, path->sockaddr, path->socklen);
    if (sent < 0) {
        ngx_quic_free_frame(c, frame);
        return sent;
    }

    path->sent += sent;

    if (frame->need_ack && !qc->closing) {
        ngx_queue_insert_tail(&ctx->sent, &frame->queue);

        cg->in_flight += frame->plen;

    } else {
        ngx_quic_free_frame(c, frame);
        return NGX_OK;
    }

    ngx_log_debug1(NGX_LOG_DEBUG_EVENT, c->log, 0,
                   "quic congestion send if:%uz", cg->in_flight);

    if (!qc->send_timer_set) {
        qc->send_timer_set = 1;
        ngx_add_timer(c->read, qc->tp.max_idle_timeout);
    }

    ngx_quic_set_lost_timer(c);

    return NGX_OK;
}


size_t
ngx_quic_path_limit(ngx_connection_t *c, ngx_quic_path_t *path, size_t size)
{
    off_t                   max;
    ngx_quic_connection_t  *qc;

    if (!path->validated) {

        qc = ngx_quic_get_connection(c);

        if (qc->client) {

            /*
             * RFC 9000  21.1.1.1. Anti-Amplification
             *
             *  The anti-amplification limit does not apply to clients when
             *  establishing a new connection or when initiating connection
             *  migration.
             */

            return size;
        }

        max = path->received * 3;
        max = (path->sent >= max) ? 0 : max - path->sent;

        if ((off_t) size > max) {
            return max;
        }
    }

    return size;
}<|MERGE_RESOLUTION|>--- conflicted
+++ resolved
@@ -1260,7 +1260,6 @@
 
     ngx_quic_init_packet(c, ctx, &pkt, path);
 
-<<<<<<< HEAD
     if (qc->client && frame->level == ssl_encryption_initial
         && min < NGX_QUIC_MIN_INITIAL_SIZE)
     {
@@ -1268,13 +1267,11 @@
         min = NGX_QUIC_MIN_INITIAL_SIZE;
     }
 
-    min_payload = min ? ngx_quic_payload_size(&pkt, min) : 0;
-=======
     min_payload = ngx_quic_payload_size(&pkt, min);
     max_payload = ngx_quic_payload_size(&pkt, max);
->>>>>>> a10659b3
 
     /* RFC 9001, 5.4.2.  Header Protection Sample */
+
     pad = 4 - pkt.num_len;
     min_payload = ngx_max(min_payload, pad);
 
@@ -1318,15 +1315,9 @@
         return NGX_ERROR;
     }
 
-<<<<<<< HEAD
-    if (frame->need_ack) {
-        frame->plen = res.len;
-    }
-=======
     frame->pnum = ctx->pnum;
     frame->send_time = now;
     frame->plen = res.len;
->>>>>>> a10659b3
 
     ctx->pnum++;
 
