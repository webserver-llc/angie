--- conflicted
+++ resolved
@@ -97,14 +97,6 @@
 
 static ngx_command_t  ngx_http_ssl_commands[] = {
 
-<<<<<<< HEAD
-    { ngx_string("ssl"),
-      NGX_HTTP_MAIN_CONF|NGX_HTTP_SRV_CONF|NGX_CONF_FLAG,
-      ngx_http_ssl_enable,
-      NGX_HTTP_SRV_CONF_OFFSET,
-      offsetof(ngx_http_ssl_srv_conf_t, enable),
-      &ngx_http_ssl_deprecated },
-
 #if (NGX_HTTP_PROXY_MULTICERT)
 
     { ngx_string("ssl_certificate"),
@@ -123,8 +115,6 @@
 
 #else
 
-=======
->>>>>>> 2432e7f6
     { ngx_string("ssl_certificate"),
       NGX_HTTP_MAIN_CONF|NGX_HTTP_SRV_CONF|NGX_CONF_TAKE1,
       ngx_conf_set_str_array_slot,
