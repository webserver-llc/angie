--- conflicted
+++ resolved
@@ -1060,17 +1060,9 @@
 #if (NGX_HTTP_V2                                                              \
      && defined TLSEXT_TYPE_application_layer_protocol_negotiation)
         {
-<<<<<<< HEAD
-        unsigned int            len;
-        const unsigned char    *data;
-=======
         unsigned int             len;
         const unsigned char     *data;
-        ngx_http_connection_t   *hc;
         ngx_http_v2_srv_conf_t  *h2scf;
-
-        hc = c->data;
->>>>>>> 2432e7f6
 
         h2scf = ngx_http_get_module_srv_conf(hc->conf_ctx, ngx_http_v2_module);
 
