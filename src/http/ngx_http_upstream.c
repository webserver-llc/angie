--- conflicted
+++ resolved
@@ -4899,15 +4899,10 @@
         ngx_http_upstream_close_peer_connection(r, u, 0);
     }
 
-<<<<<<< HEAD
-=======
-    u->peer.connection = NULL;
-
     if (u->pipe) {
         u->pipe->upstream = NULL;
     }
 
->>>>>>> a10659b3
     if (u->pipe && u->pipe->temp_file) {
         ngx_log_debug1(NGX_LOG_DEBUG_HTTP, r->connection->log, 0,
                        "http upstream temp fd: %d",
