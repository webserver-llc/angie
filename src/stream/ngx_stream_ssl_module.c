--- conflicted
+++ resolved
@@ -927,16 +927,13 @@
     sscf->session_timeout = NGX_CONF_UNSET;
     sscf->session_tickets = NGX_CONF_UNSET;
     sscf->session_ticket_keys = NGX_CONF_UNSET_PTR;
-<<<<<<< HEAD
-#if (NGX_HAVE_NTLS)
-    sscf->ntls = NGX_CONF_UNSET;
-#endif
-=======
     sscf->ocsp = NGX_CONF_UNSET_UINT;
     sscf->ocsp_cache_zone = NGX_CONF_UNSET_PTR;
     sscf->stapling = NGX_CONF_UNSET;
     sscf->stapling_verify = NGX_CONF_UNSET;
->>>>>>> 6d234120
+#if (NGX_HAVE_NTLS)
+    sscf->ntls = NGX_CONF_UNSET;
+#endif
 
     return sscf;
 }
@@ -991,11 +988,6 @@
 
     ngx_conf_merge_ptr_value(conf->conf_commands, prev->conf_commands, NULL);
 
-<<<<<<< HEAD
-#if (NGX_HAVE_NTLS)
-    ngx_conf_merge_value(conf->ntls, prev->ntls, 0);
-#endif
-=======
     ngx_conf_merge_uint_value(conf->ocsp, prev->ocsp, 0);
     ngx_conf_merge_str_value(conf->ocsp_responder, prev->ocsp_responder, "");
     ngx_conf_merge_ptr_value(conf->ocsp_cache_zone,
@@ -1006,7 +998,10 @@
     ngx_conf_merge_str_value(conf->stapling_file, prev->stapling_file, "");
     ngx_conf_merge_str_value(conf->stapling_responder,
                          prev->stapling_responder, "");
->>>>>>> 6d234120
+
+#if (NGX_HAVE_NTLS)
+    ngx_conf_merge_value(conf->ntls, prev->ntls, 0);
+#endif
 
     conf->ssl.log = cf->log;
 
