--- conflicted
+++ resolved
@@ -54,7 +54,6 @@
 
     ngx_flag_t       session_tickets;
     ngx_array_t     *session_ticket_keys;
-<<<<<<< HEAD
 
     u_char          *file;
     ngx_uint_t       line;
@@ -63,10 +62,7 @@
     ngx_flag_t       ntls;
 #endif
 
-} ngx_stream_ssl_conf_t;
-=======
 } ngx_stream_ssl_srv_conf_t;
->>>>>>> b4fb43c9
 
 
 extern ngx_module_t  ngx_stream_ssl_module;
@@ -75,7 +71,7 @@
 char *ngx_stream_ssl_certificate_slot(ngx_conf_t *cf,
     ngx_command_t *cmd, void *conf);
 ngx_int_t ngx_stream_ssl_compile_certificates(ngx_conf_t *cf,
-    ngx_stream_ssl_conf_t *conf);
+    ngx_stream_ssl_srv_conf_t *conf);
 #endif
 
 #endif /* _NGX_STREAM_SSL_H_INCLUDED_ */