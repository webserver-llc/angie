--- conflicted
+++ resolved
@@ -55,15 +55,6 @@
     ngx_flag_t       session_tickets;
     ngx_array_t     *session_ticket_keys;
 
-<<<<<<< HEAD
-    u_char          *file;
-    ngx_uint_t       line;
-
-#if (NGX_HAVE_NTLS)
-    ngx_flag_t       ntls;
-#endif
-
-=======
     ngx_uint_t       ocsp;
     ngx_str_t        ocsp_responder;
     ngx_shm_zone_t  *ocsp_cache_zone;
@@ -72,7 +63,11 @@
     ngx_flag_t       stapling_verify;
     ngx_str_t        stapling_file;
     ngx_str_t        stapling_responder;
->>>>>>> 6d234120
+
+#if (NGX_HAVE_NTLS)
+    ngx_flag_t       ntls;
+#endif
+
 } ngx_stream_ssl_srv_conf_t;
 
 
